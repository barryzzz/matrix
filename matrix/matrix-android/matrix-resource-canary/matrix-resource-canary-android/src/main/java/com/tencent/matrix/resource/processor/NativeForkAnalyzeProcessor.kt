--- conflicted
+++ resolved
@@ -10,7 +10,6 @@
 import com.tencent.matrix.resource.config.SharePluginInfo
 import com.tencent.matrix.resource.watcher.ActivityRefWatcher
 import com.tencent.matrix.util.MatrixLog
-<<<<<<< HEAD
 import com.tencent.matrix.util.MatrixUtil
 import java.io.File
 import java.util.*
@@ -98,13 +97,10 @@
         }
     }
 }
-=======
->>>>>>> a3f1fb80
 
 class NativeForkAnalyzeProcessor(watcher: ActivityRefWatcher) : BaseLeakProcessor(watcher) {
 
     companion object {
-<<<<<<< HEAD
 
         private const val RETRY_THREAD_NAME = "matrix_res_native_analyze_retry"
 
@@ -189,9 +185,6 @@
                 MatrixLog.printErrStackTrace(TAG, throwable, "")
             }
         }
-=======
-        private const val TAG = "Matrix.LeakProcessor.NativeForkAnalyze"
->>>>>>> a3f1fb80
     }
 
     override fun process(destroyedActivityInfo: DestroyedActivityInfo): Boolean {
@@ -208,7 +201,6 @@
         val activity = destroyedActivityInfo.mActivityName
         val key = destroyedActivityInfo.mKey
 
-<<<<<<< HEAD
         val result = MemoryUtil.dumpAndAnalyze(hprof.absolutePath, key, timeout = 600)
         if (result.mFailure != null) {
             // Copies file to retry repository and analyzes it again when the screen is locked.
@@ -225,31 +217,11 @@
         } else {
             if (result.mLeakFound) {
                 watcher.markPublished(activity, false)
-=======
-        try {
-            val result = MemoryUtil.dumpAndAnalyze(hprof.absolutePath, key, timeout = 600)
-            if (result.mFailure != null) {
->>>>>>> a3f1fb80
                 publishIssue(
-                    SharePluginInfo.IssueType.ERR_EXCEPTION,
+                    SharePluginInfo.IssueType.LEAK_FOUND,
                     ResourceConfig.DumpMode.FORK_ANALYSE,
-                    activity, key, result.mFailure.toString(), "0"
+                    activity, key, result.toString(), result.mAnalysisDurationMs.toString()
                 )
-            } else {
-                if (result.mLeakFound) {
-                    watcher.markPublished(activity, false)
-                    publishIssue(
-                        SharePluginInfo.IssueType.LEAK_FOUND,
-                        ResourceConfig.DumpMode.FORK_ANALYSE,
-                        activity, key, result.toString(), result.mAnalysisDurationMs.toString()
-                    )
-                }
-            }
-        } catch (throwable: Throwable) {
-            MatrixLog.printErrStackTrace(TAG, throwable, "")
-        } finally {
-            if (hprof.exists()) {
-                hprof.delete()
             }
         }
 
@@ -257,4 +229,4 @@
 
         return true
     }
-}
+}