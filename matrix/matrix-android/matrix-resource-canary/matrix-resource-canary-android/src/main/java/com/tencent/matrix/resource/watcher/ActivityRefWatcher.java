/*
 * Copyright (C) 2015 Square, Inc.
 *
 * Licensed under the Apache License, Version 2.0 (the "License");
 * you may not use this file except in compliance with the License.
 * You may obtain a copy of the License at
 *
 *      http://www.apache.org/licenses/LICENSE-2.0
 *
 * Unless required by applicable law or agreed to in writing, software
 * distributed under the License is distributed on an "AS IS" BASIS,
 * WITHOUT WARRANTIES OR CONDITIONS OF ANY KIND, either express or implied.
 * See the License for the specific language governing permissions and
 * limitations under the License.
 */
package com.tencent.matrix.resource.watcher;

import android.app.Activity;
import android.app.Application;
import android.os.Debug;
import android.os.Handler;
import android.os.HandlerThread;

import com.tencent.matrix.lifecycle.EmptyActivityLifecycleCallbacks;
import com.tencent.matrix.report.FilePublisher;
import com.tencent.matrix.resource.ResourcePlugin;
import com.tencent.matrix.resource.analyzer.model.DestroyedActivityInfo;
import com.tencent.matrix.resource.config.ResourceConfig;
import com.tencent.matrix.resource.processor.AutoDumpProcessor;
import com.tencent.matrix.resource.processor.BaseLeakProcessor;
import com.tencent.matrix.resource.processor.ForkAnalyseProcessor;
import com.tencent.matrix.resource.processor.ForkDumpProcessor;
<<<<<<< HEAD
=======
import com.tencent.matrix.resource.processor.LazyForkAnalyzeProcessor;
>>>>>>> 0c923450
import com.tencent.matrix.resource.processor.ManualDumpProcessor;
import com.tencent.matrix.resource.processor.NoDumpProcessor;
import com.tencent.matrix.resource.processor.SilenceAnalyseProcessor;
import com.tencent.matrix.resource.watcher.RetryableTaskExecutor.RetryableTask;
import com.tencent.matrix.util.MatrixHandlerThread;
import com.tencent.matrix.util.MatrixLog;

import java.util.Collection;
import java.util.Iterator;
import java.util.UUID;
import java.util.concurrent.ConcurrentLinkedQueue;
import java.util.concurrent.TimeUnit;

/**
 * Created by tangyinsheng on 2017/6/2.
 * <p>
 * This class is ported from LeakCanary.
 */

public class ActivityRefWatcher extends FilePublisher implements Watcher {
    private static final String TAG = "Matrix.ActivityRefWatcher";

    private static final int CREATED_ACTIVITY_COUNT_THRESHOLD = 1;
    private static final long FILE_CONFIG_EXPIRED_TIME_MILLIS = TimeUnit.DAYS.toMillis(1);

    private static final String ACTIVITY_REFKEY_PREFIX = "MATRIX_RESCANARY_REFKEY_";

    private final ResourcePlugin mResourcePlugin;

    private final RetryableTaskExecutor mDetectExecutor;
    private final int mMaxRedetectTimes;
    private final long mBgScanTimes;
    private final long mFgScanTimes;

    private final HandlerThread mHandlerThread;
    private final Handler mHandler;

    private final ConcurrentLinkedQueue<DestroyedActivityInfo> mDestroyedActivityInfos;

    private final BaseLeakProcessor mLeakProcessor;

    private final ResourceConfig.DumpMode mDumpHprofMode;

    public static class ComponentFactory {

        protected RetryableTaskExecutor createDetectExecutor(ResourceConfig config, HandlerThread handlerThread) {
            return new RetryableTaskExecutor(config.getScanIntervalMillis(), handlerThread);
        }

        protected BaseLeakProcessor createCustomLeakProcessor(ResourceConfig.DumpMode dumpMode, ActivityRefWatcher watcher) {
            return null;
        }

        private BaseLeakProcessor createLeakProcess(ResourceConfig.DumpMode dumpMode, ActivityRefWatcher watcher) {
            BaseLeakProcessor leakProcessor = createCustomLeakProcessor(dumpMode, watcher);
            if (leakProcessor != null) {
                return leakProcessor;
            }

            switch (dumpMode) {
                case AUTO_DUMP:
                    return new AutoDumpProcessor(watcher);
                case MANUAL_DUMP:
                    return new ManualDumpProcessor(watcher, watcher.getResourcePlugin().getConfig().getTargetActivity());
                case SILENCE_ANALYSE:
                    return new SilenceAnalyseProcessor(watcher);
                case FORK_DUMP:
                    return new ForkDumpProcessor(watcher);
                case FORK_ANALYSE:
                    return new ForkAnalyseProcessor(watcher);
<<<<<<< HEAD
=======
                case LAZY_FORK_ANALYZE:
                    return new LazyForkAnalyzeProcessor(watcher);
>>>>>>> 0c923450
                case NO_DUMP:
                default:
                    return new NoDumpProcessor(watcher);
            }
        }
    }

    public ActivityRefWatcher(Application app,
                              final ResourcePlugin resourcePlugin) {
        this(app, resourcePlugin, new ComponentFactory());
    }

    private ActivityRefWatcher(Application app,
                               ResourcePlugin resourcePlugin,
                               ComponentFactory componentFactory) {
        super(app, FILE_CONFIG_EXPIRED_TIME_MILLIS, resourcePlugin.getTag(), resourcePlugin);
        this.mResourcePlugin = resourcePlugin;
        final ResourceConfig config = resourcePlugin.getConfig();
        mHandlerThread = MatrixHandlerThread.getNewHandlerThread("matrix_res", Thread.NORM_PRIORITY); // avoid blocking default matrix thread
        mHandler = new Handler(mHandlerThread.getLooper());
        mDumpHprofMode = config.getDumpHprofMode();
        mBgScanTimes = config.getBgScanIntervalMillis();
        mFgScanTimes = config.getScanIntervalMillis();
        mDetectExecutor = componentFactory.createDetectExecutor(config, mHandlerThread);
        mMaxRedetectTimes = config.getMaxRedetectTimes();
        mLeakProcessor = componentFactory.createLeakProcess(mDumpHprofMode, this);
        mDestroyedActivityInfos = new ConcurrentLinkedQueue<>();
    }

    public void onForeground(boolean isForeground) {
        if (isForeground) {
            MatrixLog.i(TAG, "we are in foreground, modify scan time[%sms].", mFgScanTimes);
            mDetectExecutor.clearTasks();
            mDetectExecutor.setDelayMillis(mFgScanTimes);
            mDetectExecutor.executeInBackground(mScanDestroyedActivitiesTask);
        } else {
            MatrixLog.i(TAG, "we are in background, modify scan time[%sms].", mBgScanTimes);
            mDetectExecutor.setDelayMillis(mBgScanTimes);
        }
    }

    private final Application.ActivityLifecycleCallbacks mRemovedActivityMonitor = new EmptyActivityLifecycleCallbacks() {

        @Override
        public void onActivityDestroyed(Activity activity) {
            pushDestroyedActivityInfo(activity);
            mHandler.postDelayed(new Runnable() {
                @Override
                public void run() {
                    triggerGc();
                }
            }, 2000);
        }
    };

    @Override
    public void start() {
        stopDetect();
        final Application app = mResourcePlugin.getApplication();
        if (app != null) {
            app.registerActivityLifecycleCallbacks(mRemovedActivityMonitor);
            scheduleDetectProcedure();
            MatrixLog.i(TAG, "watcher is started.");
        }
    }

    @Override
    public void stop() {
        stopDetect();
        MatrixLog.i(TAG, "watcher is stopped.");
    }

    private void stopDetect() {
        final Application app = mResourcePlugin.getApplication();
        if (app != null) {
            app.unregisterActivityLifecycleCallbacks(mRemovedActivityMonitor);
            unscheduleDetectProcedure();
        }
    }

    @Override
    public void destroy() {
        mDetectExecutor.quit();
        mHandlerThread.quitSafely();
        mLeakProcessor.onDestroy();
        MatrixLog.i(TAG, "watcher is destroyed.");
    }

    private void pushDestroyedActivityInfo(Activity activity) {
        final String activityName = activity.getClass().getName();
        if ((mDumpHprofMode == ResourceConfig.DumpMode.NO_DUMP || mDumpHprofMode == ResourceConfig.DumpMode.AUTO_DUMP)
                && !mResourcePlugin.getConfig().getDetectDebugger()
                && isPublished(activityName)) {
            MatrixLog.i(TAG, "activity leak with name %s had published, just ignore", activityName);
            return;
        }
        final UUID uuid = UUID.randomUUID();
        final StringBuilder keyBuilder = new StringBuilder();
        keyBuilder.append(ACTIVITY_REFKEY_PREFIX).append(activityName)
                .append('_').append(Long.toHexString(uuid.getMostSignificantBits())).append(Long.toHexString(uuid.getLeastSignificantBits()));
        final String key = keyBuilder.toString();
        final DestroyedActivityInfo destroyedActivityInfo
                = new DestroyedActivityInfo(key, activity, activityName);
        mDestroyedActivityInfos.add(destroyedActivityInfo);
        synchronized (mDestroyedActivityInfos) {
            mDestroyedActivityInfos.notifyAll();
        }
        MatrixLog.d(TAG, "mDestroyedActivityInfos add %s", activityName);
    }

    private void scheduleDetectProcedure() {
        mDetectExecutor.executeInBackground(mScanDestroyedActivitiesTask);
    }

    private void unscheduleDetectProcedure() {
        mDetectExecutor.clearTasks();
        mDestroyedActivityInfos.clear();
    }

    private final RetryableTask mScanDestroyedActivitiesTask = new RetryableTask() {

        @Override
        public Status execute() {
            // If destroyed activity list is empty, just wait to save power.
            if (mDestroyedActivityInfos.isEmpty()) {
                MatrixLog.i(TAG, "DestroyedActivityInfo is empty! wait...");
                synchronized (mDestroyedActivityInfos) {
                    try {
                        while (mDestroyedActivityInfos.isEmpty()) {
                            mDestroyedActivityInfos.wait();
                        }
                    } catch (Throwable ignored) {
                        // Ignored.
                    }
                }
                MatrixLog.i(TAG, "DestroyedActivityInfo is NOT empty! resume check");
                return Status.RETRY;
            }

            // Fake leaks will be generated when debugger is attached.
            if (Debug.isDebuggerConnected() && !mResourcePlugin.getConfig().getDetectDebugger()) {
                MatrixLog.w(TAG, "debugger is connected, to avoid fake result, detection was delayed.");
                return Status.RETRY;
            }

//            final WeakReference<Object[]> sentinelRef = new WeakReference<>(new Object[1024 * 1024]); // alloc big object
            triggerGc();
            triggerGc();
            triggerGc();
//            if (sentinelRef.get() != null) {
//                // System ignored our gc request, we will retry later.
//                MatrixLog.d(TAG, "system ignore our gc request, wait for next detection.");
//                return Status.RETRY;
//            }

            final Iterator<DestroyedActivityInfo> infoIt = mDestroyedActivityInfos.iterator();

            while (infoIt.hasNext()) {
                final DestroyedActivityInfo destroyedActivityInfo = infoIt.next();
                if ((mDumpHprofMode == ResourceConfig.DumpMode.NO_DUMP || mDumpHprofMode == ResourceConfig.DumpMode.AUTO_DUMP)
                        && !mResourcePlugin.getConfig().getDetectDebugger()
                        && isPublished(destroyedActivityInfo.mActivityName)) {
                    MatrixLog.v(TAG, "activity with key [%s] was already published.", destroyedActivityInfo.mActivityName);
                    infoIt.remove();
                    continue;
                }
                triggerGc();
                if (destroyedActivityInfo.mActivityRef.get() == null) {
                    // The activity was recycled by a gc triggered outside.
                    MatrixLog.v(TAG, "activity with key [%s] was already recycled.", destroyedActivityInfo.mKey);
                    infoIt.remove();
                    continue;
                }

                ++destroyedActivityInfo.mDetectedCount;

                if (destroyedActivityInfo.mDetectedCount < mMaxRedetectTimes
                        && !mResourcePlugin.getConfig().getDetectDebugger()) {
                    // Although the sentinel tell us the activity should have been recycled,
                    // system may still ignore it, so try again until we reach max retry times.
                    MatrixLog.i(TAG, "activity with key [%s] should be recycled but actually still exists in %s times, wait for next detection to confirm.",
                            destroyedActivityInfo.mKey, destroyedActivityInfo.mDetectedCount);

                    triggerGc();
                    continue;
                }

                MatrixLog.i(TAG, "activity with key [%s] was suspected to be a leaked instance. mode[%s]", destroyedActivityInfo.mKey, mDumpHprofMode);

                if (mLeakProcessor == null) {
                    throw new NullPointerException("LeakProcessor not found!!!");
                }

                triggerGc();
                if (mLeakProcessor.process(destroyedActivityInfo)) {
                    MatrixLog.i(TAG, "the leaked activity [%s] with key [%s] has been processed. stop polling", destroyedActivityInfo.mActivityName, destroyedActivityInfo.mKey);
                    infoIt.remove();
                }
            }

            triggerGc();
            return Status.RETRY;
        }
    };

    public BaseLeakProcessor getLeakProcessor() {
        return mLeakProcessor;
    }

    public ResourcePlugin getResourcePlugin() {
        return mResourcePlugin;
    }

    public Collection<DestroyedActivityInfo> getDestroyedActivityInfos() {
        return mDestroyedActivityInfos;
    }

    public void triggerGc() {
        MatrixLog.v(TAG, "triggering gc...");
        Runtime.getRuntime().gc();
        try {
            Thread.sleep(100);
        } catch (InterruptedException e) {
            MatrixLog.printErrStackTrace(TAG, e, "");
        }
        Runtime.getRuntime().runFinalization();
        MatrixLog.v(TAG, "gc was triggered.");
    }
}<|MERGE_RESOLUTION|>--- conflicted
+++ resolved
@@ -30,10 +30,7 @@
 import com.tencent.matrix.resource.processor.BaseLeakProcessor;
 import com.tencent.matrix.resource.processor.ForkAnalyseProcessor;
 import com.tencent.matrix.resource.processor.ForkDumpProcessor;
-<<<<<<< HEAD
-=======
 import com.tencent.matrix.resource.processor.LazyForkAnalyzeProcessor;
->>>>>>> 0c923450
 import com.tencent.matrix.resource.processor.ManualDumpProcessor;
 import com.tencent.matrix.resource.processor.NoDumpProcessor;
 import com.tencent.matrix.resource.processor.SilenceAnalyseProcessor;
@@ -104,11 +101,8 @@
                     return new ForkDumpProcessor(watcher);
                 case FORK_ANALYSE:
                     return new ForkAnalyseProcessor(watcher);
-<<<<<<< HEAD
-=======
                 case LAZY_FORK_ANALYZE:
                     return new LazyForkAnalyzeProcessor(watcher);
->>>>>>> 0c923450
                 case NO_DUMP:
                 default:
                     return new NoDumpProcessor(watcher);
