--- conflicted
+++ resolved
@@ -100,10 +100,7 @@
         } catch (IOException e) {
             result = ActivityLeakResult.failure(e, 0);
         }
-<<<<<<< HEAD
-=======
         getWatcher().triggerGc();
->>>>>>> 0c923450
         setAnalyzing(false);
         return result;
     }
