/*
 * Copyright (C) 2015 Square, Inc.
 *
 * Licensed under the Apache License, Version 2.0 (the "License");
 * you may not use this file except in compliance with the License.
 * You may obtain a copy of the License at
 *
 *      http://www.apache.org/licenses/LICENSE-2.0
 *
 * Unless required by applicable law or agreed to in writing, software
 * distributed under the License is distributed on an "AS IS" BASIS,
 * WITHOUT WARRANTIES OR CONDITIONS OF ANY KIND, either express or implied.
 * See the License for the specific language governing permissions and
 * limitations under the License.
 */
package com.tencent.matrix.resource.watcher;

import android.content.Context;
import android.os.Debug;
import android.os.Handler;
import android.os.Looper;
import android.os.MessageQueue;
import android.view.Gravity;
import android.view.LayoutInflater;
import android.widget.Toast;

import com.tencent.matrix.resource.leakcanary.internal.FutureResult;
import com.tencent.matrix.resource.R;
import com.tencent.matrix.resource.analyzer.model.HeapDump;
import com.tencent.matrix.util.MatrixLog;

import java.io.File;
import java.util.concurrent.TimeUnit;

/**
 * Created by tangyinsheng on 2017/6/2.
 * <p>
 * This class is ported from LeakCanary.
 */

public class AndroidHeapDumper {
    private static final String TAG = "Matrix.AndroidHeapDumper";

    private final Context mContext;
    private final DumpStorageManager mDumpStorageManager;
    private final Handler mMainHandler;

    public interface HeapDumpHandler {
        void process(HeapDump result);
    }

    public AndroidHeapDumper(Context context, DumpStorageManager dumpStorageManager) {
        this(context, dumpStorageManager, new Handler(Looper.getMainLooper()));
    }

    public AndroidHeapDumper(Context context, DumpStorageManager dumpStorageManager, Handler mainHandler) {
        mContext = context;
        mDumpStorageManager = dumpStorageManager;
        mMainHandler = mainHandler;
    }

    public File dumpHeap(boolean isShowToast) {
        final File hprofFile = mDumpStorageManager.newHprofFile();

        if (null == hprofFile) {
            MatrixLog.w(TAG, "hprof file is null.");
            return null;
        }

        final File hprofDir = hprofFile.getParentFile();
        if (hprofDir == null) {
            MatrixLog.w(TAG, "hprof file path: %s does not indicate a full path.", hprofFile.getAbsolutePath());
            return null;
        }

        if (!hprofDir.canWrite()) {
            MatrixLog.w(TAG, "hprof file path: %s cannot be written.", hprofFile.getAbsolutePath());
            return null;
        }

        if (isShowToast) {
            final FutureResult<Toast> waitingForToast = new FutureResult<>();
            showToast(waitingForToast);

<<<<<<< HEAD
        if (!waitingForToast.wait(5, TimeUnit.SECONDS)) {
            MatrixLog.w(TAG, "give up dumping heap, waiting for toast too long.");
            return null;
        }

        try {
            Debug.dumpHprofData(hprofFile.getAbsolutePath());
            cancelToast(waitingForToast.get());
            return hprofFile;
        } catch (Exception e) {
            MatrixLog.printErrStackTrace(TAG, e, "failed to dump heap into file: %s.", hprofFile.getAbsolutePath());
            return null;
=======
            if (!waitingForToast.wait(5, TimeUnit.SECONDS)) {
                MatrixLog.w(TAG, "give up dumping heap, waiting for toast too long.");
                return null;
            }
            try {
                Debug.dumpHprofData(hprofFile.getAbsolutePath());
                cancelToast(waitingForToast.get());
                return hprofFile;
            } catch (Exception e) {
                MatrixLog.printErrStackTrace(TAG, e, "failed to dump heap into file: %s.", hprofFile.getAbsolutePath());
                return null;
            }
        } else {
            try {
                Debug.dumpHprofData(hprofFile.getAbsolutePath());
                return hprofFile;
            } catch (Exception e) {
                MatrixLog.printErrStackTrace(TAG, e, "failed to dump heap into file: %s.", hprofFile.getAbsolutePath());
                return null;
            }
>>>>>>> 7d4514a9
        }
    }

    private void showToast(final FutureResult<Toast> waitingForToast) {
        mMainHandler.post(new Runnable() {
            @Override
            public void run() {
                final Toast toast = new Toast(mContext);
                toast.setDuration(Toast.LENGTH_LONG);
                toast.setGravity(Gravity.CENTER_VERTICAL, 0, 0);
                LayoutInflater inflater = LayoutInflater.from(mContext);
                toast.setView(inflater.inflate(R.layout.resource_canary_toast_wait_for_heapdump, null));
                toast.show();
                // Waiting for Idle to make sure Toast gets rendered.
                Looper.myQueue().addIdleHandler(new MessageQueue.IdleHandler() {
                    @Override
                    public boolean queueIdle() {
                        waitingForToast.set(toast);
                        return false;
                    }
                });
            }
        });
    }

    private void cancelToast(final Toast toast) {
        mMainHandler.post(new Runnable() {
            @Override
            public void run() {
                toast.cancel();
            }
        });
    }
}<|MERGE_RESOLUTION|>--- conflicted
+++ resolved
@@ -82,20 +82,6 @@
             final FutureResult<Toast> waitingForToast = new FutureResult<>();
             showToast(waitingForToast);
 
-<<<<<<< HEAD
-        if (!waitingForToast.wait(5, TimeUnit.SECONDS)) {
-            MatrixLog.w(TAG, "give up dumping heap, waiting for toast too long.");
-            return null;
-        }
-
-        try {
-            Debug.dumpHprofData(hprofFile.getAbsolutePath());
-            cancelToast(waitingForToast.get());
-            return hprofFile;
-        } catch (Exception e) {
-            MatrixLog.printErrStackTrace(TAG, e, "failed to dump heap into file: %s.", hprofFile.getAbsolutePath());
-            return null;
-=======
             if (!waitingForToast.wait(5, TimeUnit.SECONDS)) {
                 MatrixLog.w(TAG, "give up dumping heap, waiting for toast too long.");
                 return null;
@@ -116,7 +102,6 @@
                 MatrixLog.printErrStackTrace(TAG, e, "failed to dump heap into file: %s.", hprofFile.getAbsolutePath());
                 return null;
             }
->>>>>>> 7d4514a9
         }
     }
 
