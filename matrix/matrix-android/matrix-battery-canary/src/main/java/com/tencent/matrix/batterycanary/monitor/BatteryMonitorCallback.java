package com.tencent.matrix.batterycanary.monitor;

import android.content.ComponentName;
import android.os.HandlerThread;
import android.os.Process;
import android.os.SystemClock;
import androidx.annotation.CallSuper;
import androidx.annotation.NonNull;
import androidx.annotation.Nullable;
import androidx.annotation.VisibleForTesting;
import androidx.core.util.Consumer;
import android.text.TextUtils;
import android.util.LongSparseArray;

import com.tencent.matrix.Matrix;
import com.tencent.matrix.batterycanary.monitor.feature.AbsTaskMonitorFeature.TaskJiffiesSnapshot;
import com.tencent.matrix.batterycanary.monitor.feature.AlarmMonitorFeature;
import com.tencent.matrix.batterycanary.monitor.feature.AlarmMonitorFeature.AlarmSnapshot;
import com.tencent.matrix.batterycanary.monitor.feature.AppStatMonitorFeature;
import com.tencent.matrix.batterycanary.monitor.feature.BlueToothMonitorFeature;
import com.tencent.matrix.batterycanary.monitor.feature.BlueToothMonitorFeature.BlueToothSnapshot;
import com.tencent.matrix.batterycanary.monitor.feature.DeviceStatMonitorFeature;
import com.tencent.matrix.batterycanary.monitor.feature.DeviceStatMonitorFeature.BatteryTmpSnapshot;
import com.tencent.matrix.batterycanary.monitor.feature.DeviceStatMonitorFeature.CpuFreqSnapshot;
import com.tencent.matrix.batterycanary.monitor.feature.JiffiesMonitorFeature;
import com.tencent.matrix.batterycanary.monitor.feature.JiffiesMonitorFeature.JiffiesSnapshot;
import com.tencent.matrix.batterycanary.monitor.feature.JiffiesMonitorFeature.JiffiesSnapshot.ThreadJiffiesEntry;
import com.tencent.matrix.batterycanary.monitor.feature.LocationMonitorFeature;
import com.tencent.matrix.batterycanary.monitor.feature.LocationMonitorFeature.LocationSnapshot;
import com.tencent.matrix.batterycanary.monitor.feature.LooperTaskMonitorFeature;
import com.tencent.matrix.batterycanary.monitor.feature.MonitorFeature.Snapshot.Delta;
import com.tencent.matrix.batterycanary.monitor.feature.MonitorFeature.Snapshot.Entry.BeanEntry;
import com.tencent.matrix.batterycanary.monitor.feature.MonitorFeature.Snapshot.Entry.ListEntry;
import com.tencent.matrix.batterycanary.monitor.feature.TrafficMonitorFeature;
import com.tencent.matrix.batterycanary.monitor.feature.TrafficMonitorFeature.RadioStatSnapshot;
import com.tencent.matrix.batterycanary.monitor.feature.WakeLockMonitorFeature;
import com.tencent.matrix.batterycanary.monitor.feature.WakeLockMonitorFeature.WakeLockSnapshot;
import com.tencent.matrix.batterycanary.monitor.feature.WakeLockMonitorFeature.WakeLockTrace.WakeLockRecord;
import com.tencent.matrix.batterycanary.monitor.feature.WifiMonitorFeature;
import com.tencent.matrix.batterycanary.monitor.feature.WifiMonitorFeature.WifiSnapshot;
import com.tencent.matrix.batterycanary.utils.BatteryCanaryUtil;
import com.tencent.matrix.util.MatrixLog;

import java.util.Arrays;
import java.util.List;
import java.util.Map;

/**
 * @author Kaede
 * @since 2020/10/27
 */
public interface BatteryMonitorCallback extends
        BatteryMonitorCore.JiffiesListener,
        LooperTaskMonitorFeature.LooperTaskListener,
        WakeLockMonitorFeature.WakeLockListener,
        AlarmMonitorFeature.AlarmListener,
        JiffiesMonitorFeature.JiffiesListener,
        AppStatMonitorFeature.AppStatListener {

    @SuppressWarnings({"NotNullFieldNotInitialized", "SpellCheckingInspection", "unused"})
    class BatteryPrinter implements BatteryMonitorCallback {
        private static final String TAG = "Matrix.battery.BatteryPrinter";
        private static final int ONE_MIN = 60 * 1000;

        @NonNull
        private BatteryMonitorCore mMonitor;
        private final Printer mPrinter = new Printer();

        private long mTraceBgnMillis;
        private boolean mIsForeground;
        @Nullable
        AppStats mAppStats;
        private final LongSparseArray<List<LooperTaskMonitorFeature.TaskTraceInfo>> tasks = new LongSparseArray<>();

        @Nullable
        protected AlarmMonitorFeature mAlarmFeat;
        @Nullable
        protected AppStatMonitorFeature mAppStatFeat;
        @Nullable
        protected BlueToothMonitorFeature mBlueToothFeat;
        @Nullable
        protected DeviceStatMonitorFeature mDevStatFeat;
        @Nullable
        protected JiffiesMonitorFeature mJiffiesFeat;
        @Nullable
        protected LocationMonitorFeature mLocationFeat;
        @Nullable
        protected TrafficMonitorFeature mTrafficFeat;
        @Nullable
        protected WakeLockMonitorFeature mWakeLockFeat;
        @Nullable
        protected WifiMonitorFeature mWifiMonitorFeat;

        @Nullable
        protected AlarmSnapshot mLastAlarmSnapshot;
        @Nullable
        protected BlueToothSnapshot mLastBlueToothSnapshot;
        @Nullable
        protected BatteryTmpSnapshot mLastBatteryTmpSnapshot;
        @Nullable
        protected CpuFreqSnapshot mLastCpuFreqSnapshot;
        @Nullable
        protected JiffiesSnapshot mLastJiffiesSnapshot;
        @Nullable
        protected LocationSnapshot mLastLocationSnapshot;
        @Nullable
        protected RadioStatSnapshot mLastTrafficSnapshot;
        @Nullable
        protected WakeLockSnapshot mLastWakeWakeLockSnapshot;
        @Nullable
        protected WifiSnapshot mLastWifiSnapshot;

        @SuppressWarnings("UnusedReturnValue")
        @VisibleForTesting
        public final BatteryPrinter attach(BatteryMonitorCore monitorCore) {
            mMonitor = monitorCore;
            return this;
        }

        @NonNull
        protected BatteryMonitorCore getMonitor() {
            return mMonitor;
        }

        protected boolean isForegroundReport() {
            return mIsForeground;
        }

        protected AppStats getAppStats() {
            if (mAppStats != null) {
                return mAppStats;
            }
            return AppStats.current();
        }

        @CallSuper
        @Override
        public void onTraceBegin() {
            mTraceBgnMillis = SystemClock.uptimeMillis();

            // Configure begin snapshots
            mAlarmFeat = mMonitor.getMonitorFeature(AlarmMonitorFeature.class);
            if (mAlarmFeat != null) {
                mLastAlarmSnapshot = mAlarmFeat.currentAlarms();
            }

            mAppStatFeat = mMonitor.getMonitorFeature(AppStatMonitorFeature.class);

            mBlueToothFeat = mMonitor.getMonitorFeature(BlueToothMonitorFeature.class);
            if (mBlueToothFeat != null) {
                mLastBlueToothSnapshot = mBlueToothFeat.currentSnapshot();
            }

            mDevStatFeat = mMonitor.getMonitorFeature(DeviceStatMonitorFeature.class);
            if (mDevStatFeat != null) {
                mLastCpuFreqSnapshot = mDevStatFeat.currentCpuFreq();
                mLastBatteryTmpSnapshot = mDevStatFeat.currentBatteryTemperature(mMonitor.getContext());
            }

            mJiffiesFeat = mMonitor.getMonitorFeature(JiffiesMonitorFeature.class);
            if (mJiffiesFeat != null) {
                mLastJiffiesSnapshot = mJiffiesFeat.currentJiffiesSnapshot();
            }

            mLocationFeat = mMonitor.getMonitorFeature(LocationMonitorFeature.class);
            if (mLocationFeat != null) {
                mLastLocationSnapshot = mLocationFeat.currentSnapshot();
            }

            mTrafficFeat = mMonitor.getMonitorFeature(TrafficMonitorFeature.class);
            if (mTrafficFeat != null) {
                mLastTrafficSnapshot = mTrafficFeat.currentRadioSnapshot(mMonitor.getContext());
            }

            mWakeLockFeat = mMonitor.getMonitorFeature(WakeLockMonitorFeature.class);
            if (mWakeLockFeat != null) {
                mLastWakeWakeLockSnapshot = mWakeLockFeat.currentWakeLocks();
            }

            mWifiMonitorFeat = mMonitor.getMonitorFeature(WifiMonitorFeature.class);
            if (mWifiMonitorFeat != null) {
                mLastWifiSnapshot = mWifiMonitorFeat.currentSnapshot();
            }
        }

        @Override
        public void onTraceEnd(boolean isForeground) {
            mIsForeground = isForeground;
            long duringMillis = SystemClock.uptimeMillis() - mTraceBgnMillis;
            if (mTraceBgnMillis <= 0L || duringMillis <= 0L) {
                MatrixLog.w(TAG, "skip invalid battery tracing, bgn = " + mTraceBgnMillis + ", during = " + duringMillis);
                return;
            }

            mAppStats = AppStats.current(duringMillis).setForeground(isForeground);
            onCanaryDump(mAppStats);
            mAppStats = null;
        }

        @Override
        public void onReportInternalJiffies(Delta<TaskJiffiesSnapshot> delta) {
        }

        @Override
        public void onTaskTrace(Thread thread, List<LooperTaskMonitorFeature.TaskTraceInfo> sortList) {
            if (thread instanceof HandlerThread) {
                synchronized (tasks) {
                    tasks.put(((HandlerThread) thread).getThreadId(), sortList);
                }
            }
        }

        @Override
        public void onLooperTaskOverHeat(@NonNull List<Delta<TaskJiffiesSnapshot>> deltas) {
        }

        @Override
        public void onLooperConcurrentOverHeat(String key, int concurrentCount, long duringMillis) {
        }

        @Override
        public void onWakeLockTimeout(int warningCount, WakeLockRecord record) {
        }

        @Override
        public void onWakeLockTimeout(WakeLockRecord record, long backgroundMillis) {
        }

        @Override
        public void onAlarmDuplicated(int duplicatedCount, AlarmMonitorFeature.AlarmRecord record) {
        }

        @Override
        public void onParseError(int pid, int tid) {
        }

        @Override
        public void onWatchingThreads(ListEntry<? extends ThreadJiffiesEntry> threadJiffiesList) {
            Printer printer = new Printer();
            printer.writeTitle();
            printer.append("| Thread WatchDog").append("\n");

            printer.createSection("jiffies(" + threadJiffiesList.getList().size() + ")");
            printer.writeLine("desc", "(status)name(pid)\ttotal");
            for (ThreadJiffiesEntry threadJiffies : threadJiffiesList.getList()) {
                long entryJffies = threadJiffies.get();
                printer.append("|   -> (").append(threadJiffies.isNewAdded ? "+" : "~").append("/").append(threadJiffies.stat).append(")")
                        .append(threadJiffies.name).append("(").append(threadJiffies.tid).append(")\t")
                        .append(entryJffies).append("\tjiffies")
                        .append("\n");
            }

            // Dump thread stacks if need
            printer.createSection("stacks");
            boolean dumpStacks = getMonitor().getConfig().isAggressiveMode;
            if (!dumpStacks || !getMonitor().getConfig().threadWatchList.isEmpty()) {
                for (ThreadJiffiesEntry threadJiffies : threadJiffiesList.getList()) {
                    for (String settingItem : getMonitor().getConfig().threadWatchList) {
                        if (settingItem.equalsIgnoreCase(threadJiffies.name) || threadJiffies.name.contains(settingItem)) {
                            dumpStacks = true;
                            break;
                        }
                    }
                    if (dumpStacks) {
                        break;
                    }
                }
            }
            if (dumpStacks) {
                Map<Thread, StackTraceElement[]> stackTraces = Thread.getAllStackTraces();
<<<<<<< HEAD
                if (stackTraces != null) {
                    for (Map.Entry<Thread, StackTraceElement[]> entry : stackTraces.entrySet()) {
                        String threadName = entry.getKey().getName();
                        StackTraceElement[] elements = entry.getValue();
                        for (ThreadJiffiesEntry threadJiffies : threadJiffiesList.getList()) {
                            if (threadName.contains(threadJiffies.name)) {
                                printer.append("|   -> ").append(threadName).append("\n");
                                String stack = BatteryCanaryUtil.stackTraceToString(elements);
                                if (!TextUtils.isEmpty(stack)) {
                                    for (String line : stack.split("\n")) {
                                        printer.append("|      ").append(line).append("\n");
                                    }
                                }
=======
                MatrixLog.i(TAG, "onWatchingThreads dump stacks, get all threads size = " + stackTraces);

                for (Map.Entry<Thread, StackTraceElement[]> entry : stackTraces.entrySet()) {
                    Thread thread = entry.getKey();
                    StackTraceElement[] elements = entry.getValue();
                    String threadName = thread.getName();

                    for (ThreadJiffiesEntry threadJiffies: threadJiffiesList.getList()) {
                        String targetThreadName = threadJiffies.name;
                        if (targetThreadName.equalsIgnoreCase(threadName)
                                || threadName.contains(targetThreadName)) {

                            // Dump stacks of traced thread
                            // thread name
                            printer.append("|   -> ")
                                    .append("(").append(thread.getState()).append(")")
                                    .append(threadName).append("(").append(thread.getId()).append(")")
                                    .append("\n");
                            String stack = BatteryCanaryUtil.stackTraceToString(elements);
                            // thread stacks
                            for (StackTraceElement item : elements) {
                                printer.append("|      ").append(item).append("\n");
>>>>>>> 888e28d3
                            }
                        }
                    }
                }
            } else {
                printer.append("|   disabled").append("\n");
            }

            printer.writeEnding();
            printer.dump();
        }

        @Override
        public void onForegroundServiceLeak(boolean isMyself, int appImportance, int globalAppImportance, ComponentName componentName, long millis) {
        }

        @Override
        public void onAppSateLeak(boolean isMyself, int appImportance, ComponentName componentName, long millis) {
        }


        @CallSuper
        protected void onCanaryDump(AppStats appStats) {
            mPrinter.clear();

            // title
            mPrinter.writeTitle();

            // sections
            onWritingJiffiesSection(appStats);
            onWritingSections(appStats);
            onWritingAppStatSection(appStats);

            // end
            mPrinter.writeEnding();
            mPrinter.dump();
            synchronized (tasks) {
                tasks.clear();
            }
        }

        @CallSuper
        protected void onWritingJiffiesSection(AppStats appStats) {
            if (null != mJiffiesFeat && null != mLastJiffiesSnapshot) {
                JiffiesSnapshot curr = mJiffiesFeat.currentJiffiesSnapshot();
                Delta<JiffiesSnapshot> delta = curr.diff(mLastJiffiesSnapshot);

                long minute = appStats.getMinute();
                for (ThreadJiffiesEntry threadJiffies : delta.dlt.threadEntries.getList()) {
                    if (!threadJiffies.stat.toUpperCase().contains("R")) {
                        continue;
                    }
                    // Watching thread state when thread is:
                    // 1. still running (status 'R')
                    // 2. runing time > 10min
                    // 3. avgJiffies > THRESHOLD
                    long avgJiffies = threadJiffies.get() / minute;
                    if (appStats.isForeground()) {
                        if (minute > 10 && avgJiffies > getMonitor().getConfig().fgThreadWatchingLimit) {
                            MatrixLog.i(TAG, "threadWatchDog fg set, name = " + delta.dlt.name
                                    + ", pid = " + delta.dlt.pid
                                    + ", tid = " + threadJiffies.tid);
                            mJiffiesFeat.watchBackThreadSate(true, delta.dlt.pid, threadJiffies.tid);
                        }
                    } else {
                        if (minute > 10 && avgJiffies > getMonitor().getConfig().bgThreadWatchingLimit) {
                            MatrixLog.i(TAG, "threadWatchDog bg set, name = " + delta.dlt.name
                                    + ", pid = " + delta.dlt.pid
                                    + ", tid = " + threadJiffies.tid);
                            mJiffiesFeat.watchBackThreadSate(false, delta.dlt.pid, threadJiffies.tid);
                        }
                    }
                }
                onReportJiffies(delta);
                onWritingSectionContent(delta, appStats, mPrinter);
            }
        }

        @CallSuper
        protected void onWritingAppStatSection(final AppStats appStats) {
            createSection("app_stats", new Consumer<Printer>() {
                @Override
                public void accept(Printer printer) {
                    printer.createSubSection("stat_time");
                    printer.writeLine("time", appStats.getMinute() + "(min)");
                    printer.writeLine("fg", String.valueOf(appStats.appFgRatio));
                    printer.writeLine("bg", String.valueOf(appStats.appBgRatio));
                    printer.writeLine("fgSrv", String.valueOf(appStats.appFgSrvRatio));
                    printer.writeLine("devCharging", String.valueOf(appStats.devChargingRatio));
                    printer.writeLine("devScreenOff", String.valueOf(appStats.devSceneOffRatio));
                    if (!TextUtils.isEmpty(appStats.sceneTop1)) {
                        printer.writeLine("sceneTop1", appStats.sceneTop1 + "/" + appStats.sceneTop1Ratio);
                    }
                    if (!TextUtils.isEmpty(appStats.sceneTop2)) {
                        printer.writeLine("sceneTop2", appStats.sceneTop2 + "/" + appStats.sceneTop2Ratio);
                    }

                    if (mAppStatFeat != null) {
                        AppStatMonitorFeature.AppStatSnapshot currSnapshot = mAppStatFeat.currentAppStatSnapshot();
                        printer.createSubSection("run_time");
                        printer.writeLine("time", currSnapshot.uptime.get() / ONE_MIN + "(min)");
                        printer.writeLine("fg", String.valueOf(currSnapshot.fgRatio.get()));
                        printer.writeLine("bg", String.valueOf(currSnapshot.bgRatio.get()));
                        printer.writeLine("fgSrv", String.valueOf(currSnapshot.fgSrvRatio.get()));
                    }
                }
            });
        }

        @CallSuper
        protected void onWritingSections(final AppStats appStats) {
            if (/**/(mAlarmFeat != null && mLastAlarmSnapshot != null)
                    || (mWakeLockFeat != null && mLastWakeWakeLockSnapshot != null)
            ) {
                // Alarm, WakeLock
                createSection("awake", new Consumer<Printer>() {
                    @Override
                    public void accept(Printer printer) {
                        if (mAlarmFeat != null && mLastAlarmSnapshot != null) {
                            AlarmSnapshot alarmSnapshot = mAlarmFeat.currentAlarms();
                            Delta<AlarmSnapshot> delta = alarmSnapshot.diff(mLastAlarmSnapshot);
                            onReportAlarm(delta);
                            onWritingSectionContent(delta, appStats, mPrinter);
                        }
                        if (mWakeLockFeat != null && mLastWakeWakeLockSnapshot != null) {
                            WakeLockSnapshot wakeLockSnapshot = mWakeLockFeat.currentWakeLocks();
                            Delta<WakeLockSnapshot> delta = wakeLockSnapshot.diff(mLastWakeWakeLockSnapshot);
                            onReportWakeLock(delta);
                            onWritingSectionContent(delta, appStats, mPrinter);
                        }
                    }
                });
            }

            if (/**/(mBlueToothFeat != null && mLastBlueToothSnapshot != null)
                    || (mWifiMonitorFeat != null && mLastWifiSnapshot != null)
                    || (mLocationFeat != null && mLastLocationSnapshot != null)
            ) {
                // Scanning
                createSection("scanning", new Consumer<Printer>() {
                    @Override
                    public void accept(Printer printer) {
                        if (mBlueToothFeat != null && mLastBlueToothSnapshot != null) {
                            // BlueTooth
                            BlueToothSnapshot currSnapshot = mBlueToothFeat.currentSnapshot();
                            Delta<BlueToothSnapshot> delta = currSnapshot.diff(mLastBlueToothSnapshot);
                            onReportBlueTooth(delta);
                            onWritingSectionContent(delta, appStats, mPrinter);
                        }
                        if (mWifiMonitorFeat != null && mLastWifiSnapshot != null) {
                            // Wifi
                            WifiSnapshot currSnapshot = mWifiMonitorFeat.currentSnapshot();
                            Delta<WifiSnapshot> delta = currSnapshot.diff(mLastWifiSnapshot);
                            onReportWifi(delta);
                            onWritingSectionContent(delta, appStats, mPrinter);
                        }
                        if (mLocationFeat != null && mLastLocationSnapshot != null) {
                            // Location
                            LocationSnapshot currSnapshot = mLocationFeat.currentSnapshot();
                            Delta<LocationSnapshot> delta = currSnapshot.diff(mLastLocationSnapshot);
                            onReportLocation(delta);
                            onWritingSectionContent(delta, appStats, mPrinter);
                        }
                    }
                });
            }

            if (/**/(mAppStatFeat != null)
                    || (mDevStatFeat != null && mLastCpuFreqSnapshot != null)
                    || (mDevStatFeat != null && mLastBatteryTmpSnapshot != null)
            ) {
                // Status
                createSection("dev_stats", new Consumer<Printer>() {
                    @Override
                    public void accept(Printer printer) {
                        if (mDevStatFeat != null && mLastCpuFreqSnapshot != null) {
                            CpuFreqSnapshot cpuFreqSnapshot = mDevStatFeat.currentCpuFreq();
                            final Delta<CpuFreqSnapshot> delta = cpuFreqSnapshot.diff(mLastCpuFreqSnapshot);
                            onReportCpuFreq(delta);
                            onWritingSectionContent(delta, appStats, mPrinter);
                        }
                        if (mDevStatFeat != null && mLastBatteryTmpSnapshot != null) {
                            BatteryTmpSnapshot batteryTmpSnapshot = mDevStatFeat.currentBatteryTemperature(Matrix.with().getApplication());
                            Delta<BatteryTmpSnapshot> delta = batteryTmpSnapshot.diff(mLastBatteryTmpSnapshot);
                            onReportTemperature(delta);
                            onWritingSectionContent(delta, appStats, mPrinter);
                        }
                    }
                });
            }

            onWritingSections();
        }

        @Deprecated
        @CallSuper
        protected void onWritingSections() {
        }

        @CallSuper
        protected boolean onWritingSectionContent(@NonNull Delta<?> sessionDelta, AppStats appStats, Printer printer) {
            // - Dump Jiffies
            if (sessionDelta.dlt instanceof JiffiesSnapshot) {
                //noinspection unchecked
                Delta<JiffiesSnapshot> delta = (Delta<JiffiesSnapshot>) sessionDelta;
                // header
                long minute = Math.max(1, delta.during / ONE_MIN);
                long avgJiffies = delta.dlt.totalJiffies.get() / minute;
                printer.append("| ").append("pid=").append(Process.myPid())
                        .tab().tab().append("fg=").append(BatteryCanaryUtil.convertAppStat(appStats.getAppStat()))
                        .tab().tab().append("during(min)=").append(minute)
                        .tab().tab().append("diff(jiffies)=").append(delta.dlt.totalJiffies.get())
                        .tab().tab().append("avg(jiffies/min)=").append(avgJiffies)
                        .enter();

                // jiffies sections
                printer.createSection("jiffies(" + delta.dlt.threadEntries.getList().size() + ")");
                printer.writeLine("desc", "(status)name(pid)\tavg/total");
                printer.writeLine("inc_thread_num", String.valueOf(delta.dlt.threadNum.get()));
                printer.writeLine("cur_thread_num", String.valueOf(delta.end.threadNum.get()));
                for (ThreadJiffiesEntry threadJiffies : delta.dlt.threadEntries.getList().subList(0, Math.min(delta.dlt.threadEntries.getList().size(), 8))) {
                    long entryJffies = threadJiffies.get();
                    printer.append("|   -> (").append(threadJiffies.isNewAdded ? "+" : "~").append("/").append(threadJiffies.stat).append(")")
                            .append(threadJiffies.name).append("(").append(threadJiffies.tid).append(")\t")
                            .append(entryJffies / minute).append("/").append(entryJffies).append("\tjiffies")
                            .append("\n");

                    List<LooperTaskMonitorFeature.TaskTraceInfo> threadTasks = tasks.get(threadJiffies.tid);
                    if (null != threadTasks && !threadTasks.isEmpty()) {
                        for (LooperTaskMonitorFeature.TaskTraceInfo task : threadTasks.subList(0, Math.min(3, threadTasks.size()))) {
                            printer.append("|\t\t").append(task).append("\n");
                        }
                    }
                }
                printer.append("|\t\t......\n");
                if (avgJiffies > 1000L || !delta.isValid()) {
                    printer.append("|  ").append(avgJiffies > 1000L ? " #overHeat" : "").append(!delta.isValid() ? " #invalid" : "").append("\n");
                }
                return true;
            }

            // - Dump Alarm
            if (sessionDelta.dlt instanceof AlarmSnapshot) {
                //noinspection unchecked
                Delta<AlarmSnapshot> delta = (Delta<AlarmSnapshot>) sessionDelta;
                printer.createSubSection("alarm");
                printer.writeLine(delta.during + "(mls)\t" + (delta.during / ONE_MIN) + "(min)");
                printer.writeLine("inc_alarm_count", String.valueOf(delta.dlt.totalCount.get()));
                printer.writeLine("inc_trace_count", String.valueOf(delta.dlt.tracingCount.get()));
                printer.writeLine("inc_dupli_group", String.valueOf(delta.dlt.duplicatedGroup.get()));
                printer.writeLine("inc_dupli_count", String.valueOf(delta.dlt.duplicatedCount.get()));
                return true;
            }

            // - Dump WakeLock
            if (sessionDelta.dlt instanceof WakeLockSnapshot) {
                //noinspection unchecked
                Delta<WakeLockSnapshot> delta = (Delta<WakeLockSnapshot>) sessionDelta;
                printer.createSubSection("wake_lock");
                printer.writeLine(delta.during + "(mls)\t" + (delta.during / ONE_MIN) + "(min)");
                printer.writeLine("inc_lock_count", String.valueOf(delta.dlt.totalWakeLockCount));
                printer.writeLine("inc_time_total", String.valueOf(delta.dlt.totalWakeLockTime));

                List<BeanEntry<WakeLockRecord>> wakeLockRecordsList = delta.end.totalWakeLockRecords.getList();
                if (!wakeLockRecordsList.isEmpty()) {
                    printer.createSubSection("locking");
                    for (BeanEntry<WakeLockRecord> item : wakeLockRecordsList) {
                        if (!item.get().isFinished()) {
                            printer.writeLine(item.get().toString());
                        }
                    }
                }
                return true;
            }

            // - Dump BlueTooth
            if (sessionDelta.dlt instanceof BlueToothSnapshot) {
                //noinspection unchecked
                Delta<BlueToothSnapshot> delta = (Delta<BlueToothSnapshot>) sessionDelta;
                printer.createSubSection("bluetooh");
                printer.writeLine(delta.during + "(mls)\t" + (delta.during / ONE_MIN) + "(min)");
                printer.writeLine("inc_regs_count", String.valueOf(delta.dlt.regsCount.get()));
                printer.writeLine("inc_dics_count", String.valueOf(delta.dlt.discCount.get()));
                printer.writeLine("inc_scan_count", String.valueOf(delta.dlt.scanCount.get()));
                return true;
            }

            // - Dump BlueTooth
            if (sessionDelta.dlt instanceof WifiSnapshot) {
                //noinspection unchecked
                Delta<WifiSnapshot> delta = (Delta<WifiSnapshot>) sessionDelta;
                printer.createSubSection("wifi");
                printer.writeLine(delta.during + "(mls)\t" + (delta.during / ONE_MIN) + "(min)");
                printer.writeLine("inc_scan_count", String.valueOf(delta.dlt.scanCount.get()));
                printer.writeLine("inc_qury_count", String.valueOf(delta.dlt.queryCount.get()));
                return true;
            }

            // - Dump BlueTooth
            if (sessionDelta.dlt instanceof LocationSnapshot) {
                //noinspection unchecked
                Delta<LocationSnapshot> delta = (Delta<LocationSnapshot>) sessionDelta;
                printer.createSubSection("location");
                printer.writeLine(delta.during + "(mls)\t" + (delta.during / ONE_MIN) + "(min)");
                printer.writeLine("inc_scan_count", String.valueOf(delta.dlt.scanCount.get()));
                return true;
            }

            // - Dump CpuFreq
            if (sessionDelta.dlt instanceof CpuFreqSnapshot) {
                //noinspection unchecked
                Delta<CpuFreqSnapshot> delta = (Delta<CpuFreqSnapshot>) sessionDelta;
                printer.createSubSection("cpufreq");
                printer.writeLine(delta.during + "(mls)\t" + (delta.during / ONE_MIN) + "(min)");
                printer.writeLine("inc", Arrays.toString(delta.dlt.cpuFreqs.getList().toArray()));
                printer.writeLine("cur", Arrays.toString(delta.end.cpuFreqs.getList().toArray()));
                return true;
            }

            // - Dump Battery Temperature
            if (sessionDelta.dlt instanceof BatteryTmpSnapshot) {
                //noinspection unchecked
                Delta<BatteryTmpSnapshot> delta = (Delta<BatteryTmpSnapshot>) sessionDelta;
                printer.createSubSection("batt_temp");
                printer.writeLine(delta.during + "(mls)\t" + (delta.during / ONE_MIN) + "(min)");
                printer.writeLine("inc", String.valueOf(delta.dlt.temp.get()));
                printer.writeLine("cur", String.valueOf(delta.end.temp.get()));
                return true;
            }

            return false;
        }

        protected void createSection(String sectionName, Consumer<Printer> printerConsumer) {
            mPrinter.createSection(sectionName);
            printerConsumer.accept(mPrinter);
        }

        protected void onReportAlarm(@NonNull Delta<AlarmSnapshot> delta) {
        }

        protected void onReportBlueTooth(@NonNull Delta<BlueToothSnapshot> delta) {
        }

        protected void onReportCpuFreq(@NonNull Delta<CpuFreqSnapshot> delta) {
        }

        protected void onReportJiffies(@NonNull Delta<JiffiesSnapshot> delta) {
        }

        protected void onReportTemperature(@NonNull Delta<BatteryTmpSnapshot> delta) {
        }

        protected void onReportWakeLock(@NonNull Delta<WakeLockSnapshot> delta) {
        }

        protected void onReportWifi(@NonNull Delta<WifiSnapshot> delta) {
        }

        protected void onReportLocation(@NonNull Delta<LocationSnapshot> delta) {
        }

        /**
         * Log Printer
         */
        @SuppressWarnings("UnusedReturnValue")
        public static class Printer {
            private final StringBuilder sb = new StringBuilder();

            public Printer() {
            }

            public Printer append(Object obj) {
                sb.append(obj);
                return this;
            }

            public Printer tab() {
                sb.append("\t");
                return this;
            }

            public Printer enter() {
                sb.append("\n");
                return this;
            }

            public Printer writeTitle() {
                sb.append("****************************************** PowerTest *****************************************").append("\n");
                return this;
            }

            public Printer createSection(String sectionName) {
                sb.append("+ --------------------------------------------------------------------------------------------").append("\n");
                sb.append("| ").append(sectionName).append(" :").append("\n");
                return this;
            }

            public Printer writeLine(String line) {
                sb.append("| ").append("  -> ").append(line).append("\n");
                return this;
            }

            public Printer writeLine(String key, String value) {
                sb.append("| ").append("  -> ").append(key).append("\t= ").append(value).append("\n");
                return this;
            }

            public Printer createSubSection(String name) {
                sb.append("| ").append("  <").append(name).append(">\n");
                return this;
            }

            public Printer writeEnding() {
                sb.append("**********************************************************************************************");
                return this;
            }

            public void clear() {
                sb.delete(0, sb.length());
            }

            public void dump() {
                try {
                    MatrixLog.i(TAG, "\t\n" + sb.toString());
                } catch (Throwable e) {
                    MatrixLog.printErrStackTrace(TAG, e, "log format error");
                }
            }

            @Override
            @NonNull
            public String toString() {
                return sb.toString();
            }
        }
    }
}<|MERGE_RESOLUTION|>--- conflicted
+++ resolved
@@ -268,21 +268,6 @@
             }
             if (dumpStacks) {
                 Map<Thread, StackTraceElement[]> stackTraces = Thread.getAllStackTraces();
-<<<<<<< HEAD
-                if (stackTraces != null) {
-                    for (Map.Entry<Thread, StackTraceElement[]> entry : stackTraces.entrySet()) {
-                        String threadName = entry.getKey().getName();
-                        StackTraceElement[] elements = entry.getValue();
-                        for (ThreadJiffiesEntry threadJiffies : threadJiffiesList.getList()) {
-                            if (threadName.contains(threadJiffies.name)) {
-                                printer.append("|   -> ").append(threadName).append("\n");
-                                String stack = BatteryCanaryUtil.stackTraceToString(elements);
-                                if (!TextUtils.isEmpty(stack)) {
-                                    for (String line : stack.split("\n")) {
-                                        printer.append("|      ").append(line).append("\n");
-                                    }
-                                }
-=======
                 MatrixLog.i(TAG, "onWatchingThreads dump stacks, get all threads size = " + stackTraces);
 
                 for (Map.Entry<Thread, StackTraceElement[]> entry : stackTraces.entrySet()) {
@@ -305,7 +290,6 @@
                             // thread stacks
                             for (StackTraceElement item : elements) {
                                 printer.append("|      ").append(item).append("\n");
->>>>>>> 888e28d3
                             }
                         }
                     }
