--- conflicted
+++ resolved
@@ -180,8 +180,6 @@
                             writeResguardMappingFile(backupOutputPath)
                         }
                     }
-<<<<<<< HEAD
-=======
                 }
             }
         }
@@ -232,7 +230,6 @@
                 for (String ignore : ignoreResources) {
                     ignoreResParam.append(ignore)
                     ignoreResParam.append(',')
->>>>>>> 2e1bcc00
                 }
                 ignoreResParam.deleteCharAt(ignoreResParam.length() - 1)
                 commandList.add("--ignoreResources")
@@ -278,39 +275,6 @@
         }
     }
 
-<<<<<<< HEAD
-    void resetVariantData() {
-        unusedResources.clear()
-        dupResources.clear()
-        removeResources.clear()
-        dupReplaceResources.clear()
-        resNameProguard.clear()
-        resDirProguard.clear()
-        resFileProguard.clear()
-    }
-
-    void findUnusedResources(String originalApk, String rTxtFile, String mappingTxtFile, Set<String> unusedResources, Map<String, Set<String>> dupResources) {
-        ProcessBuilder processBuilder = new ProcessBuilder()
-        String apkChecker = project.extensions.matrix.removeUnusedResources.apkCheckerPath
-
-        if (!Util.isNullOrNil(apkChecker)) {
-            if (!new File(apkChecker).exists()) {
-                throw new GradleException("the path of Matrix-ApkChecker " + apkChecker + " is not exist!")
-            }
-            String tempOutput = project.getBuildDir().canonicalPath + "${File.separator}apk_checker"
-            ArrayList<String> commandList = new ArrayList<>()
-            commandList.add("java")
-            commandList.add("-jar")
-            commandList.add(apkChecker)
-            commandList.add("--apk")
-            commandList.add(originalApk)
-            commandList.add("--output")
-            commandList.add(tempOutput)
-
-            if (new File(mappingTxtFile).exists()) {
-                commandList.add("--mappingTxt")
-                commandList.add(mappingTxtFile)
-=======
     void prepareResources() {
 
         //prepare unused resources
@@ -324,72 +288,8 @@
                 removeResources.put(resName, resourceMap.remove(resName))
             } else {
                 Log.i(TAG, "ignore remove unused resources %s", resName)
->>>>>>> 2e1bcc00
-            }
-
-            commandList.add("--format")
-            commandList.add("json")
-            commandList.add("-unusedResources")
-            commandList.add("--rTxt")
-            commandList.add(rTxtFile)
-
-            if (project.extensions.matrix.removeUnusedResources.deDuplicate) {
-                commandList.add("-duplicatedFile")
-            }
-
-            processBuilder.command(commandList)
-            Process process = processBuilder.start()
-            println process.text
-            process.waitFor()
-            File outputFile = new File(project.getBuildDir().canonicalPath + "${File.separator}apk_checker.json")
-            if (outputFile.exists()) {
-                Gson gson = new Gson()
-                JsonArray jsonArray = gson.fromJson(outputFile.text, JsonArray.class)
-                for (int i = 0; i < jsonArray.size(); i++) {
-                    if (jsonArray.get(i).asJsonObject.get("taskType").asInt == 12) {
-                        JsonArray resList = jsonArray.get(i).asJsonObject.get("unused-resources").asJsonArray
-                        for (int j = 0; j < resList.size(); j++) {
-                            unusedResources.add(resList.get(j).asString)
-                        }
-                    }
-                    if (jsonArray.get(i).asJsonObject.get("taskType").asInt == 10) {
-                        JsonArray dupList = jsonArray.get(i).asJsonObject.get("files").asJsonArray
-                        for (int k = 0; k < dupList.size(); k++) {
-                            JsonObject dupObj = dupList.get(k).asJsonObject
-                            String md5 = dupObj.get("md5")
-                            dupResources.put(md5, new HashSet())
-                            JsonArray fileList = dupObj.get("files").asJsonArray
-                            for (int m = 0; m < fileList.size(); m++) {
-                                dupResources.get(md5).add(fileList.get(m).getAsString())
-                            }
-                        }
-                    }
-                }
-                //outputFile.delete()
-            }
-        } else {
-            throw new GradleException("the path of Matrix-ApkChecker not found!")
-        }
-<<<<<<< HEAD
-    }
-
-    void prepareResources() {
-
-        //prepare unused resources
-        Set<String> ignoreRes = project.extensions.matrix.removeUnusedResources.ignoreResources
-        for (String res : ignoreRes) {
-            ignoreResources.add(Util.globToRegexp(res))
-        }
-
-        for (String resName : unusedResources) {
-            if (!ignoreResource(resName)) {
-                removeResources.put(resName, resourceMap.remove(resName))
-            } else {
-                Log.i(TAG, "ignore remove unused resources %s", resName)
-            }
-        }
-=======
->>>>>>> 2e1bcc00
+            }
+        }
 
         Log.i(TAG, "unused resources count:%d", unusedResources.size())
 
@@ -442,21 +342,12 @@
             }
             resTypeNameMap.get(type).add(resource)
         }
-<<<<<<< HEAD
 
         for (String resType : resTypeNameMap.keySet()) {
 
             ProguardStringBuilder resTypeBuilder = new ProguardStringBuilder()
             Set<String> resNames = resTypeNameMap.get(resType)
 
-=======
-
-        for (String resType : resTypeNameMap.keySet()) {
-
-            ProguardStringBuilder resTypeBuilder = new ProguardStringBuilder()
-            Set<String> resNames = resTypeNameMap.get(resType)
-
->>>>>>> 2e1bcc00
             for (String resName : resNames) {
                 if (!ignoreResource(resName)) {
                     resNameProguard.put(resName, "R." + resType + "." + resTypeBuilder.generateNextProguard())
@@ -467,7 +358,6 @@
         }
 
     }
-<<<<<<< HEAD
 
     boolean removeUnusedResources(File inputFile, File outputFile) {
 
@@ -487,27 +377,6 @@
 
                 Log.i(TAG, "rmUnsed %s, rmDuplicated %s, resguard %s", rmUnused, rmDuplicated, resguard)
 
-=======
-
-    boolean removeUnusedResources(File inputFile, File outputFile) {
-
-        boolean shrinkArsc = project.extensions.matrix.removeUnusedResources.shrinkArsc
-        boolean resguard = project.extensions.matrix.removeUnusedResources.resguard
-        boolean use7zip = project.extensions.matrix.removeUnusedResources.use7zip
-        String sevenZip = project.extensions.matrix.removeUnusedResources.sevenZipPath
-
-        try {
-
-            ZipOutputStream zipOutputStream = null
-
-            try {
-
-                boolean rmUnused = unusedResources.size() > 0
-                boolean rmDuplicated = dupReplaceResources.size() > 0
-
-                Log.i(TAG, "rmUnsed %s, rmDuplicated %s, resguard %s", rmUnused, rmDuplicated, resguard)
-
->>>>>>> 2e1bcc00
                 if (!(rmUnused || rmDuplicated || resguard)) {
                     return false
                 }
