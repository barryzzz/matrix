--- conflicted
+++ resolved
@@ -59,25 +59,13 @@
 version = rootProject.ext.VERSION_NAME
 group = rootProject.ext.GROUP
 
-<<<<<<< HEAD
-if("External" == rootProject.ext.PUBLISH_CHANNEL) {
-    apply from: rootProject.file('gradle/android-publish.gradle')
-}
-else {
-    apply from: rootProject.file('gradle/WeChatPublish.gradle')
-    wechatPublish {
-        artifactId = POM_ARTIFACT_ID
-=======
 if (rootProject.file('gradle/WeChatPublish.gradle').exists()) {
     if("External" == rootProject.ext.PUBLISH_CHANNEL) {
         apply from: rootProject.file('gradle/android-publish.gradle')
     }
     else {
         apply from: rootProject.file('gradle/WeChatPublish.gradle')
-        apply from: rootProject.file('gradle/WeChatNativeDepend.gradle')
         wechatPublish {
-            artifactId = POM_ARTIFACT_ID
-        }
->>>>>>> 1a3dc802
+        artifactId = POM_ARTIFACT_ID}
     }
 }