/*
 * Tencent is pleased to support the open source community by making wechat-matrix available.
 * Copyright (C) 2021 THL A29 Limited, a Tencent company. All rights reserved.
 * Licensed under the BSD 3-Clause License (the "License");
 * you may not use this file except in compliance with the License.
 * You may obtain a copy of the License at
 *
 *      https://opensource.org/licenses/BSD-3-Clause
 *
 * Unless required by applicable law or agreed to in writing,
 * software distributed under the License is distributed on an "AS IS" BASIS,
 * WITHOUT WARRANTIES OR CONDITIONS OF ANY KIND, either express or implied.
 * See the License for the specific language governing permissions and
 * limitations under the License.
 */

//
// Created by YinSheng Tang on 2021/4/29.
//

#include <sys/types.h>
#include <unistd.h>
#include <common/Log.h>
#include <xhook.h>
#include <xhook_ext.h>
#include <common/HookCommon.h>
#include <common/SoLoadMonitor.h>
#include <common/Macros.h>
#include "PthreadHook.h"
#include "ThreadTrace.h"
#include "ThreadStackShink.h"

#define LOG_TAG "Matrix.PthreadHook"
#define ORIGINAL_LIB "libc.so"

static volatile bool sThreadTraceEnabled = false;
static volatile bool sThreadStackShrinkEnabled = false;

DECLARE_HOOK_ORIG(int, pthread_create, pthread_t*, pthread_attr_t const*, pthread_hook::pthread_routine_t, void*);
DECLARE_HOOK_ORIG(int, pthread_setname_np, pthread_t, const char*);
DECLARE_HOOK_ORIG(int, pthread_detach, pthread_t);
DECLARE_HOOK_ORIG(int, pthread_join, pthread_t, void**);

DEFINE_HOOK_FUN(int, pthread_create,
        pthread_t* pthread, pthread_attr_t const* attr, pthread_hook::pthread_routine_t start_routine, void* args) {
    Dl_info callerInfo = {};
    bool callerInfoOk = true;
    if (dladdr(__builtin_return_address(0), &callerInfo) == 0) {
        LOGE(LOG_TAG, "%d >> Fail to get caller info.", ::getpid());
        callerInfoOk = false;
    }

    pthread_attr_t tmpAttr;
    if (LIKELY(attr == nullptr)) {
        int ret = pthread_attr_init(&tmpAttr);
        if (UNLIKELY(ret != 0)) {
            LOGE(LOG_TAG, "Fail to init new attr, ret: %d", ret);
        }
    } else {
        tmpAttr = *attr;
    }

    if (callerInfoOk && sThreadStackShrinkEnabled) {
        thread_stack_shink::OnPThreadCreate(&callerInfo, pthread, &tmpAttr, start_routine, args);
    }

    int ret = 0;
    if (sThreadTraceEnabled) {
        auto *routine_wrapper = thread_trace::wrap_pthread_routine(start_routine, args);
        CALL_ORIGIN_FUNC_RET(int, tmpRet, pthread_create, pthread, &tmpAttr, routine_wrapper->wrapped_func,
                             routine_wrapper);
        ret = tmpRet;
    } else {
        CALL_ORIGIN_FUNC_RET(int, tmpRet, pthread_create, pthread, &tmpAttr, start_routine, args);
        ret = tmpRet;
    }

    if (LIKELY(ret == 0) && sThreadTraceEnabled) {
        thread_trace::handle_pthread_create(*pthread);
    }

    if (LIKELY(attr == nullptr)) {
        pthread_attr_destroy(&tmpAttr);
    }

    return ret;
}

DEFINE_HOOK_FUN(int, pthread_setname_np, pthread_t pthread, const char* name) {
    CALL_ORIGIN_FUNC_RET(int, ret, pthread_setname_np, pthread, name);
    if (LIKELY(ret == 0) && sThreadTraceEnabled) {
        thread_trace::handle_pthread_setname_np(pthread, name);
    }
    return ret;
}

DEFINE_HOOK_FUN(int, pthread_detach, pthread_t pthread) {
    CALL_ORIGIN_FUNC_RET(int, ret, pthread_detach, pthread);
    LOGD(LOG_TAG, "pthread_detach : %d", ret);
    if (LIKELY(ret == 0) && sThreadTraceEnabled) {
        thread_trace::handle_pthread_release(pthread);
    }
    return ret;
}

DEFINE_HOOK_FUN(int, pthread_join, pthread_t pthread, void** return_value_ptr) {
    CALL_ORIGIN_FUNC_RET(int, ret, pthread_join, pthread, return_value_ptr);
    LOGD(LOG_TAG, "pthread_join : %d", ret);
    if (LIKELY(ret == 0) && sThreadTraceEnabled) {
        thread_trace::handle_pthread_release(pthread);
    }
    return ret;
}

namespace pthread_hook {
    void SetThreadTraceEnabled(bool enabled) {
        LOGD(LOG_TAG, "[*] Calling SetThreadTraceEnabled, enabled: %d", enabled);
        sThreadTraceEnabled = enabled;
    }

    void SetThreadStackShrinkEnabled(bool enabled) {
        LOGD(LOG_TAG, "[*] Calling SetThreadStackShrinkEnabled, enabled: %d", enabled);
        sThreadStackShrinkEnabled = enabled;
    }

    void SetThreadStackShrinkIgnoredCreatorSoPatterns(const char** patterns, size_t pattern_count) {
        LOGD(LOG_TAG, "[*] Calling SetThreadStackShrinkIgnoredCreatorSoPatterns, patterns: %p, count: %d",
                patterns, pattern_count);
        thread_stack_shink::SetIgnoredCreatorSoPatterns(patterns, pattern_count);
    }

    void InstallHooks(bool enable_debug) {
        LOGI(LOG_TAG, "[+] Calling InstallHooks, sThreadTraceEnabled: %d, sThreadStackShinkEnabled: %d",
             sThreadTraceEnabled, sThreadStackShrinkEnabled);
        if (!sThreadTraceEnabled && !sThreadStackShrinkEnabled) {
            LOGD(LOG_TAG, "[*] InstallHooks was ignored.");
            return;
        }

        FETCH_ORIGIN_FUNC(pthread_create)
        FETCH_ORIGIN_FUNC(pthread_setname_np)
        FETCH_ORIGIN_FUNC(pthread_detach)
        FETCH_ORIGIN_FUNC(pthread_join)

        if (sThreadTraceEnabled) {
            thread_trace::thread_trace_init();
        }

        matrix::PauseLoadSo();
        xhook_block_refresh();
        {
            int ret = xhook_export_symtable_hook("libc.so", "pthread_create",
                                                 (void *) HANDLER_FUNC_NAME(pthread_create), nullptr);
            LOGD(LOG_TAG, "export table hook sym: pthread_create, ret: %d", ret);

            ret = xhook_export_symtable_hook("libc.so", "pthread_setname_np",
                                             (void *) HANDLER_FUNC_NAME(pthread_setname_np), nullptr);
            LOGD(LOG_TAG, "export table hook sym: pthread_setname_np, ret: %d", ret);
<<<<<<< HEAD

            ret = xhook_export_symtable_hook("libc.so", "pthread_detach",
                                             (void *) HANDLER_FUNC_NAME(pthread_detach), nullptr);
            LOGD(LOG_TAG, "export table hook sym: pthread_detach, ret: %d", ret);

            ret = xhook_export_symtable_hook("libc.so", "pthread_join",
                                             (void *) HANDLER_FUNC_NAME(pthread_join), nullptr);
            LOGD(LOG_TAG, "export table hook sym: pthread_join, ret: %d", ret);

            xhook_register(".*/.*\\.so$", "pthread_create",
                           (void *) HANDLER_FUNC_NAME(pthread_create), nullptr);
            xhook_register(".*/.*\\.so$", "pthread_setname_np",
                           (void *) HANDLER_FUNC_NAME(pthread_setname_np), nullptr);
            xhook_register(".*/.*\\.so$", "pthread_detach",
                           (void *) HANDLER_FUNC_NAME(pthread_detach),nullptr);
            xhook_register(".*/.*\\.so$", "pthread_join",
                           (void *) HANDLER_FUNC_NAME(pthread_join), nullptr);
            xhook_enable_debug(enable_debug ? 1 : 0);
            xhook_enable_sigsegv_protection(0);
            xhook_refresh(0);
=======
            xhook_grouped_register(HOOK_REQUEST_GROUPID_PTHREAD, ".*/.*\\.so$", "pthread_create",
                                   (void *) HANDLER_FUNC_NAME(pthread_create), nullptr);
            xhook_grouped_register(HOOK_REQUEST_GROUPID_PTHREAD, ".*/.*\\.so$", "pthread_setname_np",
                                   (void *) HANDLER_FUNC_NAME(pthread_setname_np), nullptr);
>>>>>>> ed417da1
        }
        xhook_unblock_refresh();
        matrix::ResumeLoadSo();
    }
}<|MERGE_RESOLUTION|>--- conflicted
+++ resolved
@@ -156,8 +156,11 @@
             ret = xhook_export_symtable_hook("libc.so", "pthread_setname_np",
                                              (void *) HANDLER_FUNC_NAME(pthread_setname_np), nullptr);
             LOGD(LOG_TAG, "export table hook sym: pthread_setname_np, ret: %d", ret);
-<<<<<<< HEAD
-
+            xhook_grouped_register(HOOK_REQUEST_GROUPID_PTHREAD, ".*/.*\\.so$", "pthread_create",
+                                   (void *) HANDLER_FUNC_NAME(pthread_create), nullptr);
+            xhook_grouped_register(HOOK_REQUEST_GROUPID_PTHREAD, ".*/.*\\.so$", "pthread_setname_np",
+                                   (void *) HANDLER_FUNC_NAME(pthread_setname_np), nullptr);
+// fixme
             ret = xhook_export_symtable_hook("libc.so", "pthread_detach",
                                              (void *) HANDLER_FUNC_NAME(pthread_detach), nullptr);
             LOGD(LOG_TAG, "export table hook sym: pthread_detach, ret: %d", ret);
@@ -177,12 +180,6 @@
             xhook_enable_debug(enable_debug ? 1 : 0);
             xhook_enable_sigsegv_protection(0);
             xhook_refresh(0);
-=======
-            xhook_grouped_register(HOOK_REQUEST_GROUPID_PTHREAD, ".*/.*\\.so$", "pthread_create",
-                                   (void *) HANDLER_FUNC_NAME(pthread_create), nullptr);
-            xhook_grouped_register(HOOK_REQUEST_GROUPID_PTHREAD, ".*/.*\\.so$", "pthread_setname_np",
-                                   (void *) HANDLER_FUNC_NAME(pthread_setname_np), nullptr);
->>>>>>> ed417da1
         }
         xhook_unblock_refresh();
         matrix::ResumeLoadSo();
