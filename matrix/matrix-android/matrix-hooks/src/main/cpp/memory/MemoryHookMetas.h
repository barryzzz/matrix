/*
 * Tencent is pleased to support the open source community by making wechat-matrix available.
 * Copyright (C) 2021 THL A29 Limited, a Tencent company. All rights reserved.
 * Licensed under the BSD 3-Clause License (the "License");
 * you may not use this file except in compliance with the License.
 * You may obtain a copy of the License at
 *
 *      https://opensource.org/licenses/BSD-3-Clause
 *
 * Unless required by applicable law or agreed to in writing,
 * software distributed under the License is distributed on an "AS IS" BASIS,
 * WITHOUT WARRANTIES OR CONDITIONS OF ANY KIND, either express or implied.
 * See the License for the specific language governing permissions and
 * limitations under the License.
 */

//
// Created by Yves on 2020/6/22.
//

#ifndef LIBMATRIX_HOOK_MEMORYHOOKMETAS_H
#define LIBMATRIX_HOOK_MEMORYHOOKMETAS_H

#include <map>
#include <vector>
#include <set>
#include <common/Macros.h>
#include "unwindstack/Unwinder.h"
#include "Utils.h"
#include "common/struct/splay_map.h"
#include "MemoryBufferQueue.h"

#define TAG "Matrix.MemoryHook.Container"

#define TEST_HOOK_LOG_ERR(fmt, ...) //__android_log_print(ANDROID_LOG_ERROR,  "TestHook", fmt, ##__VA_ARGS__)

struct __attribute__((__packed__)) ptr_meta_t {
    void *ptr;
    size_t size;
    uint64_t stack_hash;
#if USE_STACK_HASH_NO_COLLISION == true
    union {
        uintptr_t caller;
        uintptr_t stack_idx;
        uintptr_t ext_stack_ptr;
    };
    struct {
        unsigned char is_stack_idx : 1;
        unsigned char is_mmap : 1;
    } attr;
#else
    uintptr_t caller;
    struct {
        unsigned char is_mmap : 1;
    } attr;
#endif
};

struct caller_meta_t {
    size_t total_size;
    std::set<const void *> pointers;
};

struct __attribute__((__packed__)) stack_meta_t {
    /**
     * size 在分配释放阶段仅起引用计数作用, 因为在 dump 时会重新以 ptr_meta 的 size 进行统计
     */
    size_t size;
    uintptr_t caller;
    matrix::memory_backtrace_t backtrace;
#if USE_STACK_HASH_NO_COLLISION == true
    void *ext;
#endif
};

typedef splay_map<const void *, ptr_meta_t> memory_map_t;
typedef splay_map<uint64_t, stack_meta_t> stack_map_t;

#if USE_MEMORY_MESSAGE_QUEUE == false

class memory_meta_container {

    typedef struct {
        memory_map_t container = memory_map_t(64);
        std::mutex                         mutex;
    } ptr_meta_container_wrapper_t;

    typedef struct {
#if USE_SPLAY_MAP_SAVE_STACK == true
        stack_map_t container  = stack_map_t(8);
#else
        std::map<uint64_t, stack_meta_t> container;
#endif
        std::mutex                       mutex;
    } stack_container_wrapper_t;

#define TARGET_PTR_CONTAINER_LOCKED(target, key) \
    ptr_meta_container_wrapper_t * target = ptr_meta_containers.data()[ptr_meta_hash((uintptr_t) key)]; \
    std::lock_guard<std::mutex> target_lock(target->mutex)

#define TARGET_STACK_CONTAINER_LOCKED(target, key) \
    stack_container_wrapper_t *target = stack_meta_containers.data()[stack_meta_hash(key)]; \
    std::lock_guard<std::mutex> stack_lock(target->mutex)

public:

    memory_meta_container() {
        size_t cap = ptr_meta_capacity();
        ptr_meta_containers.reserve(cap);
        for (int i = 0; i < cap; ++i) {
            ptr_meta_containers.emplace_back(new ptr_meta_container_wrapper_t);
        }

        cap = stack_meta_capacity();
        stack_meta_containers.reserve(cap);
        for (int i = 0; i < cap; ++i) {
            stack_meta_containers.emplace_back(new stack_container_wrapper_t);
        }
    }

    inline void insert(const void *__ptr,
                       uint64_t __stack_hash,
                       std::function<void(ptr_meta_t *, stack_meta_t *)> __callback) {
        TARGET_PTR_CONTAINER_LOCKED(ptr_meta_container, __ptr);
        auto ptr_meta = ptr_meta_container->container.insert(__ptr, { 0 });

        if (UNLIKELY(ptr_meta == nullptr)) {
            return;
        }

        ptr_meta->stack_hash = __stack_hash;

        if (__stack_hash) {
            stack_meta_t *stack_meta;
            TARGET_STACK_CONTAINER_LOCKED(stack_meta_container, __stack_hash);
#if USE_SPLAY_MAP_SAVE_STACK == true
            if (LIKELY(stack_meta_container->container.exist(__stack_hash))) {
                stack_meta = &stack_meta_container->container.find();
            } else {
                stack_meta = stack_meta_container->container.insert(__stack_hash, {0});
            }
#else
            auto it = stack_meta_container->container.find(__stack_hash);
            if (LIKELY(it != stack_meta_container->container.end())) {
                stack_meta = &it->second;
            } else {
                stack_meta = &stack_meta_container->container[__stack_hash];
            }
#endif
            __callback(ptr_meta, stack_meta);
        } else {
            __callback(ptr_meta, nullptr);
        }
    }

    template<class _Callable>
    inline void get(const void *__k, _Callable __callable) {
        TARGET_PTR_CONTAINER_LOCKED(target, __k);
        if (target->container.exist(__k)) {
            auto &meta = target->container.find();
            __callable(meta);
        }
    }

    inline bool erase(const void *__k) {
        TARGET_PTR_CONTAINER_LOCKED(ptr_meta_container, __k);

        auto removed_ptr_meta = ptr_meta_container->container.remove(__k);

        if (UNLIKELY(!removed_ptr_meta)) { // not contains
            return false;
        }

        auto ptr_meta = *removed_ptr_meta;

        if (LIKELY(ptr_meta.stack_hash)) {
            TARGET_STACK_CONTAINER_LOCKED(stack_meta_container, ptr_meta.stack_hash);
#if USE_SPLAY_MAP_SAVE_STACK == true
            if (LIKELY(stack_meta_container->container.exist(ptr_meta.stack_hash))) {
                auto &stack_meta = stack_meta_container->container.find();
                if (stack_meta.size > ptr_meta.size) { // 减去同堆栈的 size
                    stack_meta.size -= ptr_meta.size;
                } else { // 删除 size 为 0 的堆栈
                    stack_meta_container->container.remove(ptr_meta.stack_hash);
                }
            }
#else
            auto it = stack_meta_container->container.find(ptr_meta.stack_hash);
            if (LIKELY(it != stack_meta_container->container.end())) {
                auto &stack_meta = it->second;
                if (stack_meta.size > ptr_meta.size) { // 减去同堆栈的 size
                    stack_meta.size -= ptr_meta.size;
                } else { // 删除 size 为 0 的堆栈
                    stack_meta_container->container.erase(it);
                }
            }
#endif
        }

        return true;
    }

    bool contains(const void *__k) {
        TARGET_PTR_CONTAINER_LOCKED(ptr_meta_container, __k);
        return ptr_meta_container->container.exist(__k);
    }

    void for_each(std::function<void(const void *, ptr_meta_t *, stack_meta_t *)> __callback) {
        for (const auto cw : ptr_meta_containers) {
            std::lock_guard<std::mutex> container_lock(cw->mutex);
            cw->container.enumerate([&](const void * ptr, ptr_meta_t &ptr_meta) {
                if (ptr_meta.stack_hash) {
                    TARGET_STACK_CONTAINER_LOCKED(stack_meta_container, ptr_meta.stack_hash);
                    stack_meta_t *stack_meta = nullptr;
#if USE_SPLAY_MAP_SAVE_STACK == true
                    if (stack_meta_container->container.exist(ptr_meta.stack_hash)) {
                        stack_meta = &stack_meta_container->container.find();
                    }
#else
                    auto it = stack_meta_container->container.find(ptr_meta.stack_hash);
                    if (it != stack_meta_container->container.end()) {
                        stack_meta = &it->second;
                    }
#endif
                    __callback(ptr, &ptr_meta, stack_meta); // within lock scope
                } else {
                    __callback(ptr, &ptr_meta, nullptr);
                }
            });
        }
    }

private:

    static inline size_t ptr_meta_capacity() {
        return MAX_PTR_META_SLOT;
    }

    static inline size_t ptr_meta_hash(uintptr_t __key) {
        return static_cast<size_t>((__key ^ (__key >> 16)) & PTR_META_MASK);
    }

    static inline size_t stack_meta_capacity() {
        return MAX_STACK_META_SLOT;
    }

    static inline size_t stack_meta_hash(uint64_t __key) {
        return ((__key ^ (__key >> 16)) & STACK_META_MASK);
    }

    std::vector<ptr_meta_container_wrapper_t *> ptr_meta_containers;
    std::vector<stack_container_wrapper_t *>    stack_meta_containers;

    static const unsigned int MAX_PTR_META_SLOT   = 1 << 10;
    static const unsigned int PTR_META_MASK       = MAX_PTR_META_SLOT - 1;
    static const unsigned int MAX_STACK_META_SLOT = 1 << 9;
    static const unsigned int STACK_META_MASK     = MAX_STACK_META_SLOT - 1;
};

#else

class memory_meta_container {

    typedef struct {
        memory_map_t container = memory_map_t(10240);
        std::mutex mutex;
    } ptr_meta_container_wrapper_t;

    typedef struct {
#if USE_SPLAY_MAP_SAVE_STACK == true
        stack_map_t container = stack_map_t(1024);
#else
        std::map<uint64_t, stack_meta_t> container;
#endif
        std::mutex mutex;
    } stack_container_wrapper_t;

#define TARGET_PTR_CONTAINER_LOCKED(target, key) \
    ptr_meta_container_wrapper_t * target = ptr_meta_containers.data()[ptr_meta_hash((uintptr_t) key)]; \
    std::lock_guard<std::mutex> target_lock(target->mutex)

#define TARGET_STACK_CONTAINER_LOCKED(target, key) \
    stack_container_wrapper_t *target = stack_meta_containers.data()[stack_meta_hash(key)]; \
    std::lock_guard<std::mutex> stack_lock(target->mutex)

public:

    memory_meta_container() {
        size_t cap = ptr_meta_capacity();
        ptr_meta_containers.reserve(cap);
        for (int i = 0; i < cap; ++i) {
            ptr_meta_containers.emplace_back(new ptr_meta_container_wrapper_t);
        }

        cap = stack_meta_capacity();
        stack_meta_containers.reserve(cap);
        for (int i = 0; i < cap; ++i) {
            stack_meta_containers.emplace_back(new stack_container_wrapper_t);
        }
    }

    inline bool
    stacktrace_compare_common(matrix::memory_backtrace_t &a, matrix::memory_backtrace_t &b) {
        if (a.frame_size != b.frame_size) {
            return false;
        }

        bool same = true;
        for (size_t i = 0; i < a.frame_size; i++) {
            if (a.frames[i].pc == b.frames[i].pc) {
                continue;
            } else {
                same = false;
                break;
            }
        }

        return same;
    }

    inline void insert(
            const void *__ptr,
            uint64_t __stack_hash,
#if USE_SPLAY_MAP_SAVE_STACK == true
            matrix::allocation_message_t *allocation_message,
#endif
            std::function<void(ptr_meta_t *, stack_meta_t *)> __callback) {
        TARGET_PTR_CONTAINER_LOCKED(ptr_meta_container, __ptr);

        auto ptr_meta = ptr_meta_container->container.insert(__ptr, {0});

        if (UNLIKELY(ptr_meta == nullptr)) {    // Commonly no memory
            return;
        }

        ptr_meta->stack_hash = __stack_hash;

        if (__stack_hash) {
            stack_meta_t *stack_meta;
            TARGET_STACK_CONTAINER_LOCKED(stack_meta_container, __stack_hash);
#if USE_SPLAY_MAP_SAVE_STACK == true
            if (LIKELY(stack_meta_container->container.exist(__stack_hash))) {
                stack_meta = &stack_meta_container->container.find();
    #if USE_STACK_HASH_NO_COLLISION == true
                uint32_t last_ptr = stack_meta_container->container.root_ptr();
                bool same = false;

                CRITICAL_CHECK(stack_meta);
                CRITICAL_CHECK(last_ptr);

                stack_meta_t *target = stack_meta;
                stack_meta_t *target_ext = stack_meta;
                unsigned char is_top = 1;
                while (target_ext) {
                    if (allocation_message->caller == target_ext->caller) {
                        same = stacktrace_compare_common(allocation_message->backtrace,
                                                         target_ext->backtrace);
                    }
                    target = target_ext;
                    if (same) break;
                    is_top = 0;
                    target_ext = static_cast<stack_meta_t *>(target->ext);
                }

                if (UNLIKELY(!same)) {
                    if (stack_meta->size == 0 && stack_meta->caller == 0 &&
                        stack_meta->backtrace.frame_size == 0) {
                        target = stack_meta;    // Reuse first stack_meta.
                        is_top = 1;
                    } else {
                        target->ext = malloc(sizeof(stack_meta_t));
                        *static_cast<stack_meta_t *>(target->ext) = {0};
                        target = static_cast<stack_meta_t *>(target->ext);
<<<<<<< HEAD

    #if USE_MEMORY_MESSAGE_QUEUE_LOCK_FREE == true
                        // Statistic
                        matrix::g_queue_extra_stack_meta_allocated.fetch_add(1, std::memory_order_relaxed);
                        matrix::g_queue_extra_stack_meta_kept.fetch_add(1, std::memory_order_relaxed);
    #else
=======
                        is_top = 0;
>>>>>>> 184927b7
                        // Statistic
                        matrix::BufferQueue::g_queue_extra_stack_meta_allocated.fetch_add(1, std::memory_order_relaxed);
                        matrix::BufferQueue::g_queue_extra_stack_meta_kept.fetch_add(1, std::memory_order_relaxed);
    #endif
                    }
                }

                ptr_meta->attr.is_stack_idx = is_top;
                if (is_top) {
                    ptr_meta->stack_idx = last_ptr;
                } else {
                    ptr_meta->ext_stack_ptr = reinterpret_cast<uint64_t>(target);
                }
                stack_meta = target;

                if (is_top) {
                    CRITICAL_CHECK(stack_meta_container->container.exist(__stack_hash));
                    CRITICAL_CHECK(
                            stack_meta_container->container.root_ptr() == ptr_meta->stack_idx);
                }
    #endif
            } else {
                stack_meta = stack_meta_container->container.insert(__stack_hash, {0});
    #if USE_STACK_HASH_NO_COLLISION == true
                if (stack_meta) {
                    ptr_meta->stack_idx = stack_meta_container->container.root_ptr();
                    ptr_meta->attr.is_stack_idx = 1;

                    CRITICAL_CHECK(stack_meta_container->container.exist(__stack_hash));
                    CRITICAL_CHECK(stack_meta_container->container.root_ptr() == ptr_meta->stack_idx);
                }
    #endif
            }
#else
            auto it = stack_meta_container->container.find(__stack_hash);
            if (LIKELY(it != stack_meta_container->container.end())) {
                stack_meta = &it->second;
            } else {
                stack_meta = &stack_meta_container->container[__stack_hash];
            }
#endif

            CRITICAL_CHECK(stack_meta);
            __callback(ptr_meta, stack_meta);
        } else {
            __callback(ptr_meta, nullptr);
        }
    }

    template<class _Callable>
    inline void get(const void *__k, _Callable __callable) {
        TARGET_PTR_CONTAINER_LOCKED(target, __k);
        if (target->container.exist(__k)) {
            auto &meta = target->container.find();
            __callable(meta);
        }
    }

    inline bool erase(const void *__k) {
        TARGET_PTR_CONTAINER_LOCKED(ptr_meta_container, __k);

        auto removed_ptr_meta = ptr_meta_container->container.remove(__k);

        if (UNLIKELY(!removed_ptr_meta)) { // not contains
            return false;
        }

        auto ptr_meta = *removed_ptr_meta;

        if (LIKELY(ptr_meta.stack_hash)) {
            TARGET_STACK_CONTAINER_LOCKED(stack_meta_container, ptr_meta.stack_hash);
#if USE_SPLAY_MAP_SAVE_STACK == true
            if (LIKELY(stack_meta_container->container.exist(ptr_meta.stack_hash))) {
    #if USE_STACK_HASH_NO_COLLISION == true
                auto &top_stack_meta = stack_meta_container->container.find();
                auto top_stack_idx = stack_meta_container->container.root_ptr();
                stack_meta_t *stack_meta;
                if (ptr_meta.attr.is_stack_idx) {

                    CRITICAL_CHECK(ptr_meta.stack_idx == top_stack_idx);

                    stack_meta = &stack_meta_container->container.get(ptr_meta.stack_idx);
                } else {
                    stack_meta = reinterpret_cast<stack_meta_t *>(ptr_meta.ext_stack_ptr);
                }
                if (stack_meta->size > ptr_meta.size) { // 减去同堆栈的 size
                    stack_meta->size -= ptr_meta.size;
                } else { // 删除 size 为 0 的堆栈
                    if (ptr_meta.attr.is_stack_idx) {

                        if (!top_stack_meta.ext) {
                            stack_meta_container->container.remove(ptr_meta.stack_hash);
                        } else {
                            top_stack_meta.size = 0;
                            top_stack_meta.caller = 0;
                            top_stack_meta.backtrace = {0};
                        }
                    } else {
                        stack_meta_t *prev = &top_stack_meta;
                        stack_meta_t *ext = static_cast<stack_meta_t *>(prev->ext);

                        CRITICAL_CHECK(prev);
                        CRITICAL_CHECK(prev->ext);

                        while (ext) {
                            if (ext == stack_meta) {
                                break;
                            }
                            prev = ext;
                            ext = static_cast<stack_meta_t *>(prev->ext);
                        }

                        CRITICAL_CHECK(ext);

                        if (ext) {
                            prev->ext = ext->ext;
                            free(ext);
    #if USE_MEMORY_MESSAGE_QUEUE_LOCK_FREE == true
                            matrix::g_queue_extra_stack_meta_kept.fetch_sub(1, std::memory_order_relaxed);
    #else
                            // Statistic
                            matrix::BufferQueue::g_queue_extra_stack_meta_kept.fetch_sub(1, std::memory_order_relaxed);
    #endif
                        }
                    }
                }
    #else
                auto &stack_meta = stack_meta_container->container.find();
                if (stack_meta.size > ptr_meta.size) { // 减去同堆栈的 size
                    stack_meta.size -= ptr_meta.size;
                } else { // 删除 size 为 0 的堆栈
                    stack_meta_container->container.remove(ptr_meta.stack_hash);
                }
    #endif
            }
#else
            auto it = stack_meta_container->container.find(ptr_meta.stack_hash);
            if (LIKELY(it != stack_meta_container->container.end())) {
                auto &stack_meta = it->second;
                if (stack_meta.size > ptr_meta.size) { // 减去同堆栈的 size
                    stack_meta.size -= ptr_meta.size;
                } else { // 删除 size 为 0 的堆栈
                    stack_meta_container->container.erase(it);
                }
            }
#endif
        }

        return true;
    }

    bool contains(const void *__k) {
        TARGET_PTR_CONTAINER_LOCKED(ptr_meta_container, __k);
        return ptr_meta_container->container.exist(__k);
    }

    void for_each(std::function<void(const void *, ptr_meta_t *, stack_meta_t *)> __callback) {
        for (const auto cw : ptr_meta_containers) {
            std::lock_guard<std::mutex> container_lock(cw->mutex);
            cw->container.enumerate([&](const void *ptr, ptr_meta_t &ptr_meta) {
                if (ptr_meta.stack_hash) {
                    TARGET_STACK_CONTAINER_LOCKED(stack_meta_container, ptr_meta.stack_hash);
                    stack_meta_t *stack_meta = nullptr;
#if USE_SPLAY_MAP_SAVE_STACK == true
                    if (LIKELY(stack_meta_container->container.exist(ptr_meta.stack_hash))) {
    #if USE_STACK_HASH_NO_COLLISION == true
                        if (ptr_meta.attr.is_stack_idx) {
                            stack_meta = &stack_meta_container->container.get(ptr_meta.stack_idx);
                        } else {
                            stack_meta = reinterpret_cast<stack_meta_t *>(ptr_meta.ext_stack_ptr);
                        }
    #else
                        stack_meta = &stack_meta_container->container.find();
    #endif
                    }
#else
                    auto it = stack_meta_container->container.find(ptr_meta.stack_hash);
                    if (it != stack_meta_container->container.end()) {
                        stack_meta = &it->second;
                    }
#endif
                    __callback(ptr, &ptr_meta, stack_meta); // within lock scope
                } else {
                    __callback(ptr, &ptr_meta, nullptr);
                }
            });
        }
    }

private:

    static inline size_t ptr_meta_capacity() {
        return MAX_PTR_META_SLOT;
    }

    static inline size_t ptr_meta_hash(uintptr_t __key) {
        return static_cast<size_t>((__key ^ (__key >> 16)) & PTR_META_MASK);
    }

    static inline size_t stack_meta_capacity() {
        return MAX_STACK_META_SLOT;
    }

    static inline size_t stack_meta_hash(uint64_t __key) {
        return ((__key ^ (__key >> 16)) & STACK_META_MASK);
    }

    std::vector<ptr_meta_container_wrapper_t *> ptr_meta_containers;
    std::vector<stack_container_wrapper_t *> stack_meta_containers;

    static const unsigned int MAX_PTR_META_SLOT = 1 << 0;
    static const unsigned int PTR_META_MASK = MAX_PTR_META_SLOT - 1;
    static const unsigned int MAX_STACK_META_SLOT = 1 << 0;
    static const unsigned int STACK_META_MASK = MAX_STACK_META_SLOT - 1;
};

#endif

#undef TAG

#endif //LIBMATRIX_HOOK_MEMORYHOOKMETAS_H<|MERGE_RESOLUTION|>--- conflicted
+++ resolved
@@ -371,16 +371,13 @@
                         target->ext = malloc(sizeof(stack_meta_t));
                         *static_cast<stack_meta_t *>(target->ext) = {0};
                         target = static_cast<stack_meta_t *>(target->ext);
-<<<<<<< HEAD
 
     #if USE_MEMORY_MESSAGE_QUEUE_LOCK_FREE == true
                         // Statistic
                         matrix::g_queue_extra_stack_meta_allocated.fetch_add(1, std::memory_order_relaxed);
                         matrix::g_queue_extra_stack_meta_kept.fetch_add(1, std::memory_order_relaxed);
     #else
-=======
                         is_top = 0;
->>>>>>> 184927b7
                         // Statistic
                         matrix::BufferQueue::g_queue_extra_stack_meta_allocated.fetch_add(1, std::memory_order_relaxed);
                         matrix::BufferQueue::g_queue_extra_stack_meta_kept.fetch_add(1, std::memory_order_relaxed);
@@ -396,11 +393,11 @@
                 }
                 stack_meta = target;
 
-                if (is_top) {
-                    CRITICAL_CHECK(stack_meta_container->container.exist(__stack_hash));
-                    CRITICAL_CHECK(
-                            stack_meta_container->container.root_ptr() == ptr_meta->stack_idx);
-                }
+//                if (is_top) {
+//                    CRITICAL_CHECK(stack_meta_container->container.exist(__stack_hash));
+//                    CRITICAL_CHECK(
+//                            stack_meta_container->container.root_ptr() == ptr_meta->stack_idx);
+//                }
     #endif
             } else {
                 stack_meta = stack_meta_container->container.insert(__stack_hash, {0});
@@ -409,8 +406,8 @@
                     ptr_meta->stack_idx = stack_meta_container->container.root_ptr();
                     ptr_meta->attr.is_stack_idx = 1;
 
-                    CRITICAL_CHECK(stack_meta_container->container.exist(__stack_hash));
-                    CRITICAL_CHECK(stack_meta_container->container.root_ptr() == ptr_meta->stack_idx);
+//                    CRITICAL_CHECK(stack_meta_container->container.exist(__stack_hash));
+//                    CRITICAL_CHECK(stack_meta_container->container.root_ptr() == ptr_meta->stack_idx);
                 }
     #endif
             }
