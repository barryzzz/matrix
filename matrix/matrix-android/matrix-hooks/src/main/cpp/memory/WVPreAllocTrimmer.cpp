--- conflicted
+++ resolved
@@ -118,53 +118,13 @@
     }
 
     static bool LocateReservedSpaceByParsingMaps(void** start_out, size_t* size_out) {
-<<<<<<< HEAD
-        FILE* fp = nullptr;
-        char line[512] = {};
-
-        if ((fp = ::fopen("/proc/self/maps", "r")) == nullptr) {
-            LOGE(LOG_TAG, "Fail to open /proc/self/maps");
-            return false;
-        }
-        auto fpCleaner = MakeScopedCleaner([&fp]() {
-            if (fp != nullptr) {
-                ::fclose(fp);
-            }
-        });
-
-=======
->>>>>>> d2379902
         bool found = false;
         matrix::IterateMaps([&](uintptr_t start, uintptr_t end, char perms[4], const char* path, void* args) -> bool {
             if (perms[0] != '-' || perms[1] != '-' || perms[2] != '-' || perms[3] != 'p') {
                 // Not match '---p'
-<<<<<<< HEAD
-                continue;
-            }
-            if (pathnamePos <= 0 || pathnamePos > static_cast<int>(sizeof(line) - 1)) {
-                continue;
-            }
-            while (pathnamePos <= static_cast<int>(sizeof(line) - 1) && ::isspace(line[pathnamePos])) {
-                ++pathnamePos;
-            }
-            if (pathnamePos > static_cast<int>(sizeof(line) - 1)) {
-                continue;
-            }
-            char* pathname = line + pathnamePos;
-            size_t pathLen = strlen(pathname);
-            if (pathLen == 0 || pathLen > static_cast<int>(sizeof(line) - 1)) {
-                continue;
-            }
-            for (int i = static_cast<int>(pathLen - 1); i >= 0 && pathname[i] == '\n'; --i) {
-                pathname[i] = '\0';
-                --pathLen;
-            }
-            if (pathLen > 0 && ::strncmp(pathname, "[anon:libwebview reservation]", pathLen) == 0) {
-=======
                 return false;
             }
             if (::strcmp(path, "[anon:libwebview reservation]") == 0) {
->>>>>>> d2379902
                 *start_out = reinterpret_cast<void*>(start);
                 *size_out = static_cast<size_t>(static_cast<uint64_t>(end) - static_cast<uint64_t>(start));
                 found = true;
