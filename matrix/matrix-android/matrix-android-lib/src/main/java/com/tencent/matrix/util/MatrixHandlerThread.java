--- conflicted
+++ resolved
@@ -75,13 +75,8 @@
         return defaultHandler;
     }
 
-<<<<<<< HEAD
-    public static HandlerThread getNewHandlerThread(String name, int priority) {
-        for (Iterator<HandlerThread> i = handlerThreads.iterator(); i.hasNext();) {
-=======
     public static HandlerThread getNewHandlerThread(String name) {
         for (Iterator<HandlerThread> i = handlerThreads.iterator(); i.hasNext(); ) {
->>>>>>> 0779cb52
             HandlerThread element = i.next();
             if (!element.isAlive()) {
                 i.remove();
