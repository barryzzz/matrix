--- conflicted
+++ resolved
@@ -397,11 +397,7 @@
         return -1;
     }
 
-<<<<<<< HEAD
-    protected static String convertStreamToString(InputStream is) throws Exception {
-=======
     public static String convertStreamToString(InputStream is) throws Exception {
->>>>>>> 68d75079
         BufferedReader reader = null;
         StringBuilder sb = new StringBuilder();
         try {
@@ -419,11 +415,7 @@
         return sb.toString();
     }
 
-<<<<<<< HEAD
-    protected static String getStringFromFile(String filePath) throws Exception {
-=======
     public static String getStringFromFile(String filePath) throws Exception {
->>>>>>> 68d75079
         File fl = new File(filePath);
         FileInputStream fin = null;
         String ret;
