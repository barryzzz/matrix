## Project-wide Gradle settings.
#
# For more details on how to configure your build environment visit
# http://www.gradle.org/docs/current/userguide/build_environment.html
#
# Specifies the JVM arguments used for the daemon process.
# The setting is particularly useful for tweaking memory settings.
# Default value: -Xmx1024m -XX:MaxPermSize=256m
org.gradle.jvmargs=-Xmx2048m -XX:MaxPermSize=512m -XX:+HeapDumpOnOutOfMemoryError -Dfile.encoding=UTF-8
#
# When configured, Gradle will run in incubating parallel mode.
# This option should only be used with decoupled projects. More details, visit
# http://www.gradle.org/docs/current/userguide/multifa_project_builds.html#sec:decoupled_projects
# org.gradle.parallel=true
#Tue Jun 20 10:24:33 CST 2017


<<<<<<< HEAD
VERSION_NAME_PREFIX=0.7.5.5
VERSION_NAME_SUFFIX=
=======
VERSION_NAME_PREFIX=0.7.4
VERSION_NAME_SUFFIX=
## two options: Internal (for wechat ),  External (for outsize person)
PUBLISH_CHANNEL=Internal
>>>>>>> c10fb1f9
<|MERGE_RESOLUTION|>--- conflicted
+++ resolved
@@ -15,12 +15,7 @@
 #Tue Jun 20 10:24:33 CST 2017
 
 
-<<<<<<< HEAD
 VERSION_NAME_PREFIX=0.7.5.5
 VERSION_NAME_SUFFIX=
-=======
-VERSION_NAME_PREFIX=0.7.4
-VERSION_NAME_SUFFIX=
 ## two options: Internal (for wechat ),  External (for outsize person)
-PUBLISH_CHANNEL=Internal
->>>>>>> c10fb1f9
+PUBLISH_CHANNEL=Internal