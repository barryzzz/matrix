--- conflicted
+++ resolved
@@ -13,14 +13,7 @@
 # http://www.gradle.org/docs/current/userguide/multifa_project_builds.html#sec:decoupled_projects
 # org.gradle.parallel=true
 #Tue Jun 20 10:24:33 CST 2017
-
-<<<<<<< HEAD
-        
-VERSION_NAME_PREFIX=0.7.7.8
-=======
-
 VERSION_NAME_PREFIX=0.7.7.9
->>>>>>> 618c4276
 VERSION_NAME_SUFFIX=
 ## two options: Internal (for wechat ),  External (for outsize person)
 PUBLISH_CHANNEL=Internal