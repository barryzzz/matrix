## Project-wide Gradle settings.
#
# For more details on how to configure your build environment visit
# http://www.gradle.org/docs/current/userguide/build_environment.html
#
# Specifies the JVM arguments used for the daemon process.
# The setting is particularly useful for tweaking memory settings.
# Default value: -Xmx1024m -XX:MaxPermSize=256m
org.gradle.jvmargs=-Xmx2048m -XX:MaxPermSize=512m -XX:+HeapDumpOnOutOfMemoryError -Dfile.encoding=UTF-8
#
# When configured, Gradle will run in incubating parallel mode.
# This option should only be used with decoupled projects. More details, visit
# http://www.gradle.org/docs/current/userguide/multifa_project_builds.html#sec:decoupled_projects
# org.gradle.parallel=true
#Tue Jun 20 10:24:33 CST 2017


<<<<<<< HEAD
VERSION_NAME_PREFIX=0.7.100
=======
VERSION_NAME_PREFIX=0.8.0
>>>>>>> e8f774fd
VERSION_NAME_SUFFIX=
## two options: Internal (for wechat),  External (for outsize person)
PUBLISH_CHANNEL=Internal<|MERGE_RESOLUTION|>--- conflicted
+++ resolved
@@ -15,11 +15,7 @@
 #Tue Jun 20 10:24:33 CST 2017
 
 
-<<<<<<< HEAD
-VERSION_NAME_PREFIX=0.7.100
-=======
-VERSION_NAME_PREFIX=0.8.0
->>>>>>> e8f774fd
+VERSION_NAME_PREFIX=0.8.1
 VERSION_NAME_SUFFIX=
 ## two options: Internal (for wechat),  External (for outsize person)
 PUBLISH_CHANNEL=Internal