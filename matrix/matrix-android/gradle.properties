## Project-wide Gradle settings.
#
# For more details on how to configure your build environment visit
# http://www.gradle.org/docs/current/userguide/build_environment.html
#
# Specifies the JVM arguments used for the daemon process.
# The setting is particularly useful for tweaking memory settings.
# Default value: -Xmx1024m -XX:MaxPermSize=256m
org.gradle.jvmargs=-Xmx2048m -XX:MaxPermSize=512m -XX:+HeapDumpOnOutOfMemoryError -Dfile.encoding=UTF-8
#
# When configured, Gradle will run in incubating parallel mode.
# This option should only be used with decoupled projects. More details, visit
# http://www.gradle.org/docs/current/userguide/multifa_project_builds.html#sec:decoupled_projects
# org.gradle.parallel=true
#Tue Jun 20 10:24:33 CST 2017

<<<<<<< HEAD
VERSION_NAME_PREFIX=2.0.5-apktool
=======
VERSION_NAME_PREFIX=2.0.6
>>>>>>> 1db24c0b
VERSION_NAME_SUFFIX=
## two options: Internal (for wechat),  External (for public repo)
PUBLISH_CHANNEL=Internal
android.useAndroidX=true<|MERGE_RESOLUTION|>--- conflicted
+++ resolved
@@ -14,11 +14,7 @@
 # org.gradle.parallel=true
 #Tue Jun 20 10:24:33 CST 2017
 
-<<<<<<< HEAD
-VERSION_NAME_PREFIX=2.0.5-apktool
-=======
 VERSION_NAME_PREFIX=2.0.6
->>>>>>> 1db24c0b
 VERSION_NAME_SUFFIX=
 ## two options: Internal (for wechat),  External (for public repo)
 PUBLISH_CHANNEL=Internal
