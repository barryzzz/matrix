--- conflicted
+++ resolved
@@ -33,13 +33,10 @@
 // TEST
 include ':test:test-backtrace'
 include ':test:test-memoryhook'
-<<<<<<< HEAD
 include ':matrix-memory-canary'
-=======
 
 if (gradle.staticLinkCXX()) {
     include ':matrix-hooks:cxx-static'
     include ':matrix-opengl-leak:cxx-static'
     include ':matrix-backtrace:cxx-static'
-}
->>>>>>> e5f99e43
+}