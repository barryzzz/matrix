--- conflicted
+++ resolved
@@ -42,37 +42,21 @@
     public static final int RES_VALUE_DATA_TYPE_FRACTION = 0x06; //The 'data' holds a complex number encoding a fraction of a container.
     public static final int RES_VALUE_DATA_TYPE_DYNAMIC_REFERENCE = 0x07; //The 'data' holds a dynamic ResTable_ref, which needs to be resolved before it can be used like a TYPE_REFERENCE.
     public static final int RES_VALUE_DATA_TYPE_DYNAMIC_ATTRIBUTE = 0x08; // The 'data' holds an attribute resource identifier, which needs to be resolved before it can be used like a TYPE_ATTRIBUTE.
-<<<<<<< HEAD
-   
-    public static final int RES_VALUE_DATA_TYPE_FIRST_INT = 0x10;
-    
-=======
 
     public static final int RES_VALUE_DATA_TYPE_FIRST_INT = 0x10;
 
->>>>>>> 170061eb
     public static final int RES_VALUE_DATA_TYPE_INT_DEC = 0x10; //The 'data' is a raw integer value of the form n..n.
     public static final int RES_VALUE_DATA_TYPE_INT_HEX = 0x11; // The 'data' is a raw integer value of the form 0xn..n.
     public static final int RES_VALUE_DATA_TYPE_INT_BOOLEAN = 0x12; // The 'data' is either 0 or 1, for input "false" or "true" respectively.
 
     public static final int RES_VALUE_DATA_TYPE_FIRST_COLOR_INT = 0x1c;
-<<<<<<< HEAD
-    
-=======
 
->>>>>>> 170061eb
     public static final int RES_VALUE_DATA_TYPE_INT_COLOR_ARGB8 = 0x1c; // The 'data' is a raw integer value of the form #aarrggbb.
     public static final int RES_VALUE_DATA_TYPE_INT_COLOR_RGB8 = 0x1d; // The 'data' is a raw integer value of the form #rrggbb.
     public static final int RES_VALUE_DATA_TYPE_INT_COLOR_ARGB4 = 0x1e; //The 'data' is a raw integer value of the form #argb.
     public static final int RES_VALUE_DATA_TYPE_INT_COLOR_RGB4 = 0x1f;     // The 'data' is a raw integer value of the form #rgb.
 
     public static final int RES_VALUE_DATA_TYPE_LAST_COLOR_INT = 0x1f;
-<<<<<<< HEAD
-    
-    public static final int RES_VALUE_DATA_TYPE_LAST_INT = 0x1f;
-            
-=======
 
     public static final int RES_VALUE_DATA_TYPE_LAST_INT = 0x1f;
->>>>>>> 170061eb
 }