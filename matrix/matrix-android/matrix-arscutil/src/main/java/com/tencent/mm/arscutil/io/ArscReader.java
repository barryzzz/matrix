--- conflicted
+++ resolved
@@ -268,11 +268,7 @@
         //Log.d(TAG, "resValue data %d", resValue.getData());
 
         if (resValue.getDataType() == ArscConstants.RES_VALUE_DATA_TYPE_STRING) {
-<<<<<<< HEAD
-            Log.d(TAG,  "resValue string %s", ArscUtil.resolveStringPoolEntry(globalResTable.getGlobalStringPool().getStrings().get(resValue.getData()).array(), globalResTable.getGlobalStringPool().getCharSet()));
-=======
         	Log.d(TAG,  "resValue string %s", ResStringBlock.resolveStringPoolEntry(globalResTable.getGlobalStringPool().getStrings().get(resValue.getData()).array(), globalResTable.getGlobalStringPool().getCharSet()));
->>>>>>> 4995750e
         } else {
         	Log.d(TAG, "resValue %s", resValue.printData());
         }
