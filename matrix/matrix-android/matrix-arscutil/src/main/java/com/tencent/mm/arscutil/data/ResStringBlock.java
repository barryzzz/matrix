/*
 * Tencent is pleased to support the open source community by making wechat-matrix available.
 * Copyright (C) 2018 THL A29 Limited, a Tencent company. All rights reserved.
 * Licensed under the BSD 3-Clause License (the "License");
 * you may not use this file except in compliance with the License.
 * You may obtain a copy of the License at
 *
 *      https://opensource.org/licenses/BSD-3-Clause
 *
 * Unless required by applicable law or agreed to in writing,
 * software distributed under the License is distributed on an "AS IS" BASIS,
 * WITHOUT WARRANTIES OR CONDITIONS OF ANY KIND, either express or implied.
 * See the License for the specific language governing permissions and
 * limitations under the License.
 */

package com.tencent.mm.arscutil.data;

import java.nio.ByteBuffer;
import java.nio.ByteOrder;
import java.nio.charset.Charset;
import java.nio.charset.StandardCharsets;
import java.util.ArrayList;
import java.util.Collections;
import java.util.LinkedList;
import java.util.List;
import java.util.Map;

/**
 * Created by jinqiuchen on 18/7/29.
 */

public class ResStringBlock extends ResChunk {

    private int stringCount; // string数目, 4 bytes
    private int styleCount; // style数目, 4 bytes
    private int flag; // 4 bytes
    private int stringStart; // string列表的起始位置, 4 bytes
    private int styleStart; // style列表的起始位置, 4 bytes
    private List<Integer> stringOffsets; // 记录每个string相对于string列表起始位置的offset
    private List<Integer> styleOffsets; // 记录每个style相对于style列表起始位置的offset
    private List<ByteBuffer> strings; // string列表
    private byte[] styles; // 所有的style

    private Map<String, Integer> stringIndexMap;

    public int getStringCount() {
        return stringCount;
    }

    public void setStringCount(int stringCount) {
        this.stringCount = stringCount;
    }

    public int getStyleCount() {
        return styleCount;
    }

    public void setStyleCount(int styleCount) {
        this.styleCount = styleCount;
    }

    public int getFlag() {
        return flag;
    }

    public void setFlag(int flag) {
        this.flag = flag;
    }

    public int getStringStart() {
        return stringStart;
    }

    public void setStringStart(int stringStart) {
        this.stringStart = stringStart;
    }

    public int getStyleStart() {
        return styleStart;
    }

    public void setStyleStart(int styleStart) {
        this.styleStart = styleStart;
    }

    public List<Integer> getStringOffsets() {
        return stringOffsets;
    }

    public void setStringOffsets(List<Integer> stringOffsets) {
        this.stringOffsets = stringOffsets;
    }

    public Map<String, Integer> getStringIndexMap() {
        return stringIndexMap;
    }

    public void setStringIndexMap(Map<String, Integer> stringIndexMap) {
        this.stringIndexMap = stringIndexMap;
    }

    public List<Integer> getStyleOffsets() {
        return styleOffsets;
    }

    public void setStyleOffsets(List<Integer> styleOffsets) {
        this.styleOffsets = styleOffsets;
    }

    public List<ByteBuffer> getStrings() {
        return strings;
    }

    public void setStrings(List<ByteBuffer> strings) {
        this.strings = strings;
    }

    public byte[] getStyles() {
        return styles;
    }

    public void setStyles(byte[] styles) {
        this.styles = styles;
    }

    public Charset getCharSet() {
        if ((flag & ArscConstants.RES_STRING_POOL_UTF8_FLAG) != 0) {
            return StandardCharsets.UTF_8;
        } else {
            return StandardCharsets.UTF_16LE;
        }
    }

    public void refresh() {
        chunkSize = 0;
        chunkSize += headSize;
        if (stringOffsets != null) {
            chunkSize += stringCount * 4;
        }
        if (styleOffsets != null) {
            chunkSize += styleCount * 4;
        }

        //need sort string pool
<<<<<<< HEAD
        if ( (flag & ArscConstants.RES_STRING_POOL_SORTED_FLAG) != 0 && stringIndexMap != null) {
=======
        if ((flag & ArscConstants.RES_STRING_POOL_SORTED_FLAG) != 0 && stringIndexMap != null) {
>>>>>>> 170061eb
            List<String> strList = new LinkedList(stringIndexMap.keySet());
            Collections.sort(strList);
            List<ByteBuffer> sortedStrings = new ArrayList<>();
            for (String str : strList) {
                sortedStrings.add(strings.get(stringIndexMap.get(str)));
            }
            strings = sortedStrings;
        }

        stringStart = 0;
        stringOffsets.clear();
        if (stringCount > 0) {
            stringStart = chunkSize;
            stringOffsets.add(0);
            for (int i = 1; i < stringCount; i++) {
                stringOffsets.add(stringOffsets.get(i - 1) + strings.get(i - 1).limit());
            }
            styleStart = 0;
            if (styleCount > 0) {
                styleStart = stringStart + stringOffsets.get(stringCount - 1) + strings.get(stringCount - 1).limit();
            }
        }
        if (strings != null) {
            for (ByteBuffer buffer : strings) {
                int strLen = buffer.limit();
                chunkSize += strLen;
            }
        }
        if (styles != null) {
            chunkSize += styles.length;
        }
        if (chunkSize % 4 != 0) {
            chunkPadding = 4 - chunkSize % 4;
            chunkSize += chunkPadding;
        } else {
            chunkPadding = 0;
        }
    }

    @Override
    public byte[] toBytes()  {
        ByteBuffer byteBuffer = ByteBuffer.allocate(chunkSize);
        byteBuffer.order(ByteOrder.LITTLE_ENDIAN);
        byteBuffer.clear();
        byteBuffer.putShort(type);
        byteBuffer.putShort(headSize);
        byteBuffer.putInt(chunkSize);
        byteBuffer.putInt(stringCount);
        byteBuffer.putInt(styleCount);
        byteBuffer.putInt(flag);
        byteBuffer.putInt(stringStart);
        byteBuffer.putInt(styleStart);
        if (headPadding > 0) {
            byteBuffer.put(new byte[headPadding]);
        }
        if (stringOffsets != null) {
            for (int i = 0; i < stringOffsets.size(); i++) {
                byteBuffer.putInt(stringOffsets.get(i));
            }
        }
        if (styleOffsets != null) {
            for (int i = 0; i < styleOffsets.size(); i++) {
                byteBuffer.putInt(styleOffsets.get(i));
            }
        }
        if (strings != null) {
            for (int i = 0; i < strings.size(); i++) {
                byteBuffer.put(strings.get(i).array());
            }
        }
        if (styles != null) {
            byteBuffer.put(styles);
        }
        if (chunkPadding > 0) {
            byteBuffer.put(new byte[chunkPadding]);
        }
        byteBuffer.flip();
        return byteBuffer.array();
    }

}<|MERGE_RESOLUTION|>--- conflicted
+++ resolved
@@ -143,11 +143,7 @@
         }
 
         //need sort string pool
-<<<<<<< HEAD
-        if ( (flag & ArscConstants.RES_STRING_POOL_SORTED_FLAG) != 0 && stringIndexMap != null) {
-=======
         if ((flag & ArscConstants.RES_STRING_POOL_SORTED_FLAG) != 0 && stringIndexMap != null) {
->>>>>>> 170061eb
             List<String> strList = new LinkedList(stringIndexMap.keySet());
             Collections.sort(strList);
             List<ByteBuffer> sortedStrings = new ArrayList<>();
