/*
 * Tencent is pleased to support the open source community by making wechat-matrix available.
 * Copyright (C) 2018 THL A29 Limited, a Tencent company. All rights reserved.
 * Licensed under the BSD 3-Clause License (the "License");
 * you may not use this file except in compliance with the License.
 * You may obtain a copy of the License at
 *
 *      https://opensource.org/licenses/BSD-3-Clause
 *
 * Unless required by applicable law or agreed to in writing,
 * software distributed under the License is distributed on an "AS IS" BASIS,
 * WITHOUT WARRANTIES OR CONDITIONS OF ANY KIND, either express or implied.
 * See the License for the specific language governing permissions and
 * limitations under the License.
 */

package com.tencent.mm.arscutil.data;

import java.nio.ByteBuffer;
import java.nio.ByteOrder;

/**
 * Created by jinqiuchen on 18/7/29.
 */

public class ResValue {

    private short size;                    // 2 bytes，大小
<<<<<<< HEAD
    private byte res0;					   // 保留字段，始终为0
    private byte dataType;		   			// 数据类型
    private int data;					   // 数据的内容，根据dataType解析，例如：对于TYPE_STRING，data就是global string pool中的index
=======
    private byte res0;                     // 保留字段，始终为0
    private byte dataType;                 // 数据类型
    private int data;                      // 数据的内容，根据dataType解析，例如：对于TYPE_STRING，data就是global string pool中的index
>>>>>>> 170061eb


    public short getSize() {
        return size;
    }

    public void setSize(short size) {
        this.size = size;
    }
<<<<<<< HEAD
    
    public void setResvered(byte res) {
    	this.res0 = res;
    }
    
    public void setDataType(byte dataType) {
    	this.dataType = dataType;
    }
    
    public byte getDataType() {
    	return this.dataType;
    }
    
    public int getData() {
    	return data;
    }
    
    public void setData(int data) {
    	this.data = data;
    }
    
    public String printData() {
    	switch (dataType) {
    		case ArscConstants.RES_VALUE_DATA_TYPE_NULL:
    			return "[Null]";
    		case ArscConstants.RES_VALUE_DATA_TYPE_REFERENCE:
    			return "reference:" + data;
    		case ArscConstants.RES_VALUE_DATA_TYPE_STRING:
    			return "string:" + data;
    		case ArscConstants.RES_VALUE_DATA_TYPE_FLOAT:
    			return "float:" + Float.intBitsToFloat(data);
    		case ArscConstants.RES_VALUE_DATA_TYPE_INT_DEC:
    			return "integer:" + String.format("%d", data);
    		case ArscConstants.RES_VALUE_DATA_TYPE_INT_HEX:
    			return "integer:" + String.format("%x", data);
    		case ArscConstants.RES_VALUE_DATA_TYPE_INT_BOOLEAN:
    			return "boolean:" + String.format("%b", data);
    		case ArscConstants.RES_VALUE_DATA_TYPE_INT_COLOR_ARGB8:
    			return "color:" + String.format("#%8x", data);
    		case ArscConstants.RES_VALUE_DATA_TYPE_INT_COLOR_RGB8:
    			return "color:" + String.format("#%6x", data);
    		case ArscConstants.RES_VALUE_DATA_TYPE_INT_COLOR_ARGB4:
    			return "color:" + String.format("#%4x", data);
    		case ArscConstants.RES_VALUE_DATA_TYPE_INT_COLOR_RGB4:
    			return "color:" + String.format("#%3x", data);
    		default:
    			return "other:" + data;
    			
    	}
=======

    public void setResvered(byte res) {
        this.res0 = res;
    }

    public void setDataType(byte dataType) {
        this.dataType = dataType;
>>>>>>> 170061eb
    }
    

<<<<<<< HEAD
=======
    public byte getDataType() {
    	return this.dataType;
    }

    public int getData() {
    	return data;
    }

    public void setData(int data) {
    	this.data = data;
    }

    public String printData() {
    	switch (dataType) {
    		case ArscConstants.RES_VALUE_DATA_TYPE_NULL:
    			return "[Null]";
    		case ArscConstants.RES_VALUE_DATA_TYPE_REFERENCE:
    			return "reference:" + data;
    		case ArscConstants.RES_VALUE_DATA_TYPE_STRING:
    			return "string:" + data;
    		case ArscConstants.RES_VALUE_DATA_TYPE_FLOAT:
    			return "float:" + Float.intBitsToFloat(data);
    		case ArscConstants.RES_VALUE_DATA_TYPE_INT_DEC:
    			return "integer:" + String.format("%d", data);
    		case ArscConstants.RES_VALUE_DATA_TYPE_INT_HEX:
    			return "integer:" + String.format("%x", data);
    		case ArscConstants.RES_VALUE_DATA_TYPE_INT_BOOLEAN:
    			return "boolean:" + String.format("%b", data);
    		case ArscConstants.RES_VALUE_DATA_TYPE_INT_COLOR_ARGB8:
    			return "color:" + String.format("#%8x", data);
    		case ArscConstants.RES_VALUE_DATA_TYPE_INT_COLOR_RGB8:
    			return "color:" + String.format("#%6x", data);
    		case ArscConstants.RES_VALUE_DATA_TYPE_INT_COLOR_ARGB4:
    			return "color:" + String.format("#%4x", data);
    		case ArscConstants.RES_VALUE_DATA_TYPE_INT_COLOR_RGB4:
    			return "color:" + String.format("#%3x", data);
    		default:
    			return "other:" + data;
    	}
    }

>>>>>>> 170061eb
    public byte[] toBytes() {
        ByteBuffer byteBuffer = ByteBuffer.allocate(size);
        byteBuffer.order(ByteOrder.LITTLE_ENDIAN);
        byteBuffer.clear();
        byteBuffer.putShort(size);
        byteBuffer.put(res0);
        byteBuffer.put(dataType);
        byteBuffer.putInt(data);
        byteBuffer.flip();
        return byteBuffer.array();
    }
}<|MERGE_RESOLUTION|>--- conflicted
+++ resolved
@@ -26,15 +26,9 @@
 public class ResValue {
 
     private short size;                    // 2 bytes，大小
-<<<<<<< HEAD
-    private byte res0;					   // 保留字段，始终为0
-    private byte dataType;		   			// 数据类型
-    private int data;					   // 数据的内容，根据dataType解析，例如：对于TYPE_STRING，data就是global string pool中的index
-=======
     private byte res0;                     // 保留字段，始终为0
     private byte dataType;                 // 数据类型
     private int data;                      // 数据的内容，根据dataType解析，例如：对于TYPE_STRING，data就是global string pool中的index
->>>>>>> 170061eb
 
 
     public short getSize() {
@@ -44,57 +38,6 @@
     public void setSize(short size) {
         this.size = size;
     }
-<<<<<<< HEAD
-    
-    public void setResvered(byte res) {
-    	this.res0 = res;
-    }
-    
-    public void setDataType(byte dataType) {
-    	this.dataType = dataType;
-    }
-    
-    public byte getDataType() {
-    	return this.dataType;
-    }
-    
-    public int getData() {
-    	return data;
-    }
-    
-    public void setData(int data) {
-    	this.data = data;
-    }
-    
-    public String printData() {
-    	switch (dataType) {
-    		case ArscConstants.RES_VALUE_DATA_TYPE_NULL:
-    			return "[Null]";
-    		case ArscConstants.RES_VALUE_DATA_TYPE_REFERENCE:
-    			return "reference:" + data;
-    		case ArscConstants.RES_VALUE_DATA_TYPE_STRING:
-    			return "string:" + data;
-    		case ArscConstants.RES_VALUE_DATA_TYPE_FLOAT:
-    			return "float:" + Float.intBitsToFloat(data);
-    		case ArscConstants.RES_VALUE_DATA_TYPE_INT_DEC:
-    			return "integer:" + String.format("%d", data);
-    		case ArscConstants.RES_VALUE_DATA_TYPE_INT_HEX:
-    			return "integer:" + String.format("%x", data);
-    		case ArscConstants.RES_VALUE_DATA_TYPE_INT_BOOLEAN:
-    			return "boolean:" + String.format("%b", data);
-    		case ArscConstants.RES_VALUE_DATA_TYPE_INT_COLOR_ARGB8:
-    			return "color:" + String.format("#%8x", data);
-    		case ArscConstants.RES_VALUE_DATA_TYPE_INT_COLOR_RGB8:
-    			return "color:" + String.format("#%6x", data);
-    		case ArscConstants.RES_VALUE_DATA_TYPE_INT_COLOR_ARGB4:
-    			return "color:" + String.format("#%4x", data);
-    		case ArscConstants.RES_VALUE_DATA_TYPE_INT_COLOR_RGB4:
-    			return "color:" + String.format("#%3x", data);
-    		default:
-    			return "other:" + data;
-    			
-    	}
-=======
 
     public void setResvered(byte res) {
         this.res0 = res;
@@ -102,12 +45,8 @@
 
     public void setDataType(byte dataType) {
         this.dataType = dataType;
->>>>>>> 170061eb
     }
-    
 
-<<<<<<< HEAD
-=======
     public byte getDataType() {
     	return this.dataType;
     }
@@ -149,7 +88,6 @@
     	}
     }
 
->>>>>>> 170061eb
     public byte[] toBytes() {
         ByteBuffer byteBuffer = ByteBuffer.allocate(size);
         byteBuffer.order(ByteOrder.LITTLE_ENDIAN);
