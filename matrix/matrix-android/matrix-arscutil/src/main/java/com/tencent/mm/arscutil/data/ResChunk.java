/*
 * Tencent is pleased to support the open source community by making wechat-matrix available.
 * Copyright (C) 2018 THL A29 Limited, a Tencent company. All rights reserved.
 * Licensed under the BSD 3-Clause License (the "License");
 * you may not use this file except in compliance with the License.
 * You may obtain a copy of the License at
 *
 *      https://opensource.org/licenses/BSD-3-Clause
 *
 * Unless required by applicable law or agreed to in writing,
 * software distributed under the License is distributed on an "AS IS" BASIS,
 * WITHOUT WARRANTIES OR CONDITIONS OF ANY KIND, either express or implied.
 * See the License for the specific language governing permissions and
 * limitations under the License.
 */

package com.tencent.mm.arscutil.data;

/**
 * Created by jinqiuchen on 18/7/29.
 */

public abstract class ResChunk {

    protected long start; // chunk开始位置

    protected short type; // 类型, 2 bytes
    protected short headSize; // 头大小, 2 bytes
    protected int chunkSize; // chunk大小, 4 bytes

    //header和chunk都要求4字节对齐，不够在后面补0
    protected int headPadding;    //头尾部padding
    protected int chunkPadding;  //chunk尾部padding

    public short getType() {
        return type;
    }

    public void setType(short type) {
        this.type = type;
    }

    public short getHeadSize() {
        return headSize;
    }

    public void setHeadSize(short headSize) {
        this.headSize = headSize;
    }

    public int getChunkSize() {
        return chunkSize;
    }

    public void setChunkSize(int chunkSize) {
        this.chunkSize = chunkSize;
    }

    public long getStart() {
        return start;
    }

    public void setStart(long start) {
        this.start = start;
    }

    public int getHeadPadding() {
        return headPadding;
    }

    public void setHeadPadding(int headPadding) {
        this.headPadding = headPadding;
    }

    public int getChunkPadding() {
        return chunkPadding;
    }

    public void setChunkPadding(int chunkPadding) {
        this.chunkPadding = chunkPadding;
    }
<<<<<<< HEAD
    
=======

>>>>>>> 170061eb
    public abstract byte[] toBytes();

}<|MERGE_RESOLUTION|>--- conflicted
+++ resolved
@@ -79,11 +79,7 @@
     public void setChunkPadding(int chunkPadding) {
         this.chunkPadding = chunkPadding;
     }
-<<<<<<< HEAD
-    
-=======
 
->>>>>>> 170061eb
     public abstract byte[] toBytes();
 
 }