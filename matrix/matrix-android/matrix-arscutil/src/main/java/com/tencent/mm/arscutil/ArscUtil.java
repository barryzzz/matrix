/*
 * Tencent is pleased to support the open source community by making wechat-matrix available.
 * Copyright (C) 2018 THL A29 Limited, a Tencent company. All rights reserved.
 * Licensed under the BSD 3-Clause License (the "License");
 * you may not use this file except in compliance with the License.
 * You may obtain a copy of the License at
 *
 *      https://opensource.org/licenses/BSD-3-Clause
 *
 * Unless required by applicable law or agreed to in writing,
 * software distributed under the License is distributed on an "AS IS" BASIS,
 * WITHOUT WARRANTIES OR CONDITIONS OF ANY KIND, either express or implied.
 * See the License for the specific language governing permissions and
 * limitations under the License.
 */

package com.tencent.mm.arscutil;

<<<<<<< HEAD
=======
import com.tencent.matrix.javalib.util.Log;
import com.tencent.mm.arscutil.data.ArscConstants;
import com.tencent.mm.arscutil.data.ResChunk;
import com.tencent.mm.arscutil.data.ResEntry;
import com.tencent.mm.arscutil.data.ResPackage;
import com.tencent.mm.arscutil.data.ResStringBlock;
import com.tencent.mm.arscutil.data.ResTable;
import com.tencent.mm.arscutil.data.ResType;

>>>>>>> 170061eb
import java.io.IOException;
import java.nio.ByteBuffer;
import java.nio.ByteOrder;
import java.nio.CharBuffer;
import java.nio.charset.Charset;
import java.nio.charset.StandardCharsets;
import java.util.ArrayList;
import java.util.HashMap;
import java.util.HashSet;
import java.util.List;
import java.util.Map;
import java.util.Set;
<<<<<<< HEAD

import com.tencent.matrix.javalib.util.Log;
import com.tencent.mm.arscutil.data.ArscConstants;
import com.tencent.mm.arscutil.data.ResChunk;
import com.tencent.mm.arscutil.data.ResEntry;
import com.tencent.mm.arscutil.data.ResPackage;
import com.tencent.mm.arscutil.data.ResStringBlock;
import com.tencent.mm.arscutil.data.ResTable;
import com.tencent.mm.arscutil.data.ResType;
=======
>>>>>>> 170061eb

/**
 * Created by jinqiuchen on 18/7/29.
 */

public class ArscUtil {

    private static final String TAG = "ArscUtil.ArscUtil";

    //字符串长度最少占2个字节，最多占4个字节
    public static String resolveStringPoolEntry(byte[] buffer, Charset charSet) {
        String str = "";
        int len = 0;
        if (charSet.equals(StandardCharsets.UTF_8)) {
            len = buffer[0];
            if ((len & 0x80) != 0) {
                byte high = buffer[1];
                len = ((len & 0x7f) << 8) | high;
            }
            str = new String(buffer, 2, buffer.length - 2 - 1, charSet);
        } else {
            ByteBuffer byteBuffer = ByteBuffer.allocate(4);
            byteBuffer.order(ByteOrder.LITTLE_ENDIAN);
            byteBuffer.clear();
            byteBuffer.put(buffer, 0, 2);
            byteBuffer.flip();
            len = byteBuffer.getShort();
            if ((len & 0x8000) != 0) {
                short high = byteBuffer.getShort();
                len = ((len & 0x7fff) << 16) | high;
            }
            str = new String(buffer, byteBuffer.limit(), buffer.length - 4, charSet);
        }
        Log.d(TAG, "str len %d, %s", len, str);
        return str;
    }

    public static byte[] encodeStringPoolEntry(String str, Charset charSet) {
        byte[] content = str.getBytes(charSet);
        int len = str.length();
        ByteBuffer resultBuf;
        if (charSet.equals(StandardCharsets.UTF_8)) {
            resultBuf = ByteBuffer.allocate(content.length + 2 + 1);
            resultBuf.order(ByteOrder.LITTLE_ENDIAN);
            if (len > 0xFF) {
<<<<<<< HEAD
                resultBuf.put( (byte) (((len & 0x7F00) >> 8) | 0x80));
=======
                resultBuf.put((byte) (((len & 0x7F00) >> 8) | 0x80));
>>>>>>> 170061eb
                resultBuf.put((byte) (len & 0xFF));
            } else {
                resultBuf.put((byte) (len & 0xFF));
                resultBuf.put((byte) (len & 0xFF));
            }
        } else {
            if (len > 0xFFFF) {
                resultBuf = ByteBuffer.allocate(content.length + 4 + 2);
                resultBuf.order(ByteOrder.LITTLE_ENDIAN);
                resultBuf.putShort((short) (((len & 0x7FFF0000) >> 16) | 0x8000));
                resultBuf.putShort((short) (len & 0xFFFF));
            } else {
                resultBuf = ByteBuffer.allocate(content.length + 2 + 2);
                resultBuf.order(ByteOrder.LITTLE_ENDIAN);
                resultBuf.putShort((short) (len & 0xFFFF));
            }
        }
        resultBuf.put(content);
        resultBuf.rewind();
        return resultBuf.array();
    }

    public static String toUTF16String(byte[] buffer) {
        CharBuffer charBuffer = ByteBuffer.wrap(buffer).order(ByteOrder.LITTLE_ENDIAN).asCharBuffer();
        int index = 0;
        for (; index < charBuffer.length(); index++) {
            if (charBuffer.get() == 0x00) {
                break;
            }
        }
        charBuffer.limit(index).position(0);
        return charBuffer.toString();
    }

    public static int getPackageId(int resourceId) {
        return (resourceId & 0xFF000000) >> 24;
    }

    public static int getResourceTypeId(int resourceId) {
        return (resourceId & 0x00FF0000) >> 16;
    }

    public static int getResourceEntryId(int resourceId) {
        return resourceId & 0x0000FFFF;
    }

    public static ResPackage findResPackage(ResTable resTable, int packageId) {
        ResPackage resPackage = null;
        for (ResPackage pkg : resTable.getPackages()) {
            if (pkg.getId() == packageId) {
                resPackage = pkg;
                break;
            }
        }
        return resPackage;
    }

    public static List<ResType> findResType(ResPackage resPackage, int resourceId) {
        ResType resType = null;
        int typeId = (resourceId & 0X00FF0000) >> 16;
        int entryId = resourceId & 0x0000FFFF;
        List<ResType> resTypeList = new ArrayList<ResType>();
        List<ResChunk> resTypeArray = resPackage.getResTypeArray();
        if (resTypeArray != null) {
            for (int i = 0; i < resTypeArray.size(); i++) {
                if (resTypeArray.get(i).getType() == ArscConstants.RES_TABLE_TYPE_TYPE
                        && ((ResType) resTypeArray.get(i)).getId() == typeId) {
                    int entryCount = ((ResType) resTypeArray.get(i)).getEntryCount();
                    if (entryId < entryCount) {
                        int offset = ((ResType) resTypeArray.get(i)).getEntryOffsets().get(entryId);
                        if (offset != ArscConstants.NO_ENTRY_INDEX) {
                            resType = ((ResType) resTypeArray.get(i));
                            resTypeList.add(resType);
                        }
                    }
                }
            }
        }
        return resTypeList;
    }

    public static void removeResource(ResTable resTable, int resourceId, String resourceName) throws IOException {
<<<<<<< HEAD
    	Log.i(TAG, "try to remove %s (%H)", resourceName, resourceId);
=======
        Log.i(TAG, "try to remove %s (%H)", resourceName, resourceId);
>>>>>>> 170061eb
        ResPackage resPackage = findResPackage(resTable, getPackageId(resourceId));
        if (resPackage != null) {
            List<ResType> resTypeList = findResType(resPackage, resourceId);
            for (ResType resType : resTypeList) {
                int entryId = getResourceEntryId(resourceId);
                //Log.d(TAG, "try to remove %s (%H), find resource %s", resourceName, resourceId, ArscUtil.resolveStringPoolEntry(resPackage.getResNamePool().getStrings().get(resType.getEntryTable().get(entryId).getStringPoolIndex()).array(), resPackage.getResNamePool().getCharSet()));
                resType.getEntryTable().set(entryId, null);
                resType.getEntryOffsets().set(entryId, ArscConstants.NO_ENTRY_INDEX);
                resType.refresh();
            }
            resPackage.refresh();
            resTable.refresh();
        }
    }
    
    public static boolean replaceFileResource(ResTable resTable, int sourceResId, String sourceFile, int targetResId, String targetFile) throws IOException {
    	int sourcePkgId = getPackageId(sourceResId);
    	int targetPkgId = getPackageId(targetResId);
    	Log.i(TAG, "try to replace %H(%s) with %H(%s)", sourceResId, sourceFile, targetResId, targetFile);
    	if (sourcePkgId == targetPkgId) {
    		ResPackage resPackage = findResPackage(resTable, sourcePkgId);
            if (resPackage != null) {
            	List<ResType> targetResTypeList = findResType(resPackage, targetResId);
            	int targetFileIndex = -1;
            	//find the index of targetFile in the string pool
            	for (ResType targetResType : targetResTypeList) {
            		int entryId = getResourceEntryId(targetResId);
            		ResEntry resEntry = targetResType.getEntryTable().get(entryId);
            		boolean isComplex = (resEntry.getFlag() & ArscConstants.RES_TABLE_ENTRY_FLAG_COMPLEX) != 0;
            		if (!isComplex && resEntry.getResValue() != null) {
            			if (resEntry.getResValue().getDataType() == ArscConstants.RES_VALUE_DATA_TYPE_STRING) {
            				String filePath = ArscUtil.resolveStringPoolEntry(resTable.getGlobalStringPool().getStrings().get(resEntry.getResValue().getData()).array(), resTable.getGlobalStringPool().getCharSet());
            				if (filePath.equals(targetFile)) {
            					targetFileIndex = resEntry.getResValue().getData();
            					break;
            				} else {
            					Log.w(TAG, "find target file %s, %s was expected", filePath, targetFile);
            					continue;
            				}
            			}
            		}
            	}
            	if (targetFileIndex == -1) {
            		Log.w(TAG, "can not find target file %s in resource %H", targetFile, targetResId);
            		return false;
            	}
            	//find the index of sourceFile in the string pool, and then replace it with the index of targetFile
            	int sourceFileIndex = -1;
                List<ResType> sourceResTypeList = findResType(resPackage, sourceResId);
                for (ResType sourceResType : sourceResTypeList) {
                    int entryId = getResourceEntryId(sourceResId);
                    ResEntry resEntry = sourceResType.getEntryTable().get(entryId);
                    boolean isComplex = (resEntry.getFlag() & ArscConstants.RES_TABLE_ENTRY_FLAG_COMPLEX) != 0;
                    if (!isComplex && resEntry.getResValue() != null) {
                    	if (resEntry.getResValue().getDataType() == ArscConstants.RES_VALUE_DATA_TYPE_STRING) {
                    		String filePath = ArscUtil.resolveStringPoolEntry(resTable.getGlobalStringPool().getStrings().get(resEntry.getResValue().getData()).array(), resTable.getGlobalStringPool().getCharSet());
                    		if (filePath.equals(sourceFile)) {
                    			sourceFileIndex = resEntry.getResValue().getData();
                    			resEntry.getResValue().setData(targetFileIndex);
                    		} else {
                    			Log.w(TAG, "find source file %s, %s was expected", filePath, sourceFile);
            					continue;
                    		}
                    	}
                    }
                }
                if (sourceFileIndex != -1) {
                	return true;
                }
            }
    	} else {
    		Log.w(TAG, "sourcePkgId %d != targetPkgId %d, quit replace!", sourcePkgId, targetPkgId);
    	}
    	return false;
    }
    
    public static void replaceResEntryName(ResTable resTable, Map<Integer, String> resIdProguard) {
        Set<ResPackage> updatePackages = new HashSet<>();
        for (int resId : resIdProguard.keySet()) {
            ResPackage resPackage = findResPackage(resTable, getPackageId(resId));
            if (resPackage != null) {
                //new proguard string block
                if (resPackage.getResProguardPool() == null) {
                    ResStringBlock resProguardBlock = new ResStringBlock();

                    resProguardBlock.setType(resPackage.getResNamePool().getType());
                    resProguardBlock.setStart(resPackage.getResNamePool().getStart());
                    resProguardBlock.setHeadSize(resPackage.getResNamePool().getHeadSize());
                    resProguardBlock.setHeadPadding(resPackage.getResNamePool().getHeadPadding());
                    resProguardBlock.setChunkPadding(resPackage.getResNamePool().getChunkPadding());

                    resProguardBlock.setStyleCount(resPackage.getResNamePool().getStyleCount());
                    resProguardBlock.setFlag(resPackage.getResNamePool().getFlag());
                    resProguardBlock.setStringStart(resPackage.getResNamePool().getStringStart());
                    resProguardBlock.setStyleOffsets(resPackage.getResNamePool().getStyleOffsets());
                    resProguardBlock.setStyles(resPackage.getResNamePool().getStyles());
                    resProguardBlock.setStrings(new ArrayList<>());
                    resProguardBlock.setStringOffsets(new ArrayList<>());
                    resProguardBlock.setStringIndexMap(new HashMap<>());
                    resPackage.setResProguardPool(resProguardBlock);
                }

                List<ResType> resTypeList = findResType(resPackage, resId);
                for (ResType resType : resTypeList) {
                    int entryId = getResourceEntryId(resId);
                    ResEntry resEntry = resType.getEntryTable().get(entryId);
                    resEntry.setEntryName(resIdProguard.get(resId));

                    if (!resPackage.getResProguardPool().getStringIndexMap().containsKey(resEntry.getEntryName())) {
                        resPackage.getResProguardPool().getStrings().add(ByteBuffer.wrap(ArscUtil.encodeStringPoolEntry(resEntry.getEntryName(), resPackage.getResProguardPool().getCharSet())));
                        resPackage.getResProguardPool().setStringCount(resPackage.getResProguardPool().getStrings().size());
                        resPackage.getResProguardPool().getStringIndexMap().put(resEntry.getEntryName(), resPackage.getResProguardPool().getStringCount() - 1);
                    }
                }
                updatePackages.add(resPackage);
            }
        }

        for (ResPackage resPackage : updatePackages) {
            List<ResChunk> resTypeArray = resPackage.getResTypeArray();
            if (resTypeArray != null) {
                for (ResChunk resChunk : resTypeArray) {
                    if (resChunk.getType() == ArscConstants.RES_TABLE_TYPE_TYPE) {
                        ResType resType = ((ResType) resChunk);
                        for (ResEntry resEntry : resType.getEntryTable()) {
                            if (resEntry != null) {
                                if (!resPackage.getResProguardPool().getStringIndexMap().containsKey(resEntry.getEntryName())) {
                                    resPackage.getResProguardPool().getStrings().add(ByteBuffer.wrap(ArscUtil.encodeStringPoolEntry(resEntry.getEntryName(), resPackage.getResProguardPool().getCharSet())));
                                    resPackage.getResProguardPool().setStringCount(resPackage.getResProguardPool().getStrings().size());
                                    resPackage.getResProguardPool().getStringIndexMap().put(resEntry.getEntryName(), resPackage.getResProguardPool().getStringCount() - 1);
                                }
                                resEntry.setStringPoolIndex(resPackage.getResProguardPool().getStringIndexMap().get(resEntry.getEntryName()));
                            }
                        }
                    }
                }
            }
            resPackage.refresh();
        }
        resTable.refresh();
    }
    
    public static boolean replaceResFileName(ResTable resTable, int resId, String srcFileName, String targetFileName) {
    	Log.i(TAG, "try to replace resource (%H) file %s with %s", resId, srcFileName, targetFileName);
    	ResPackage resPackage = findResPackage(resTable, getPackageId(resId));
        boolean result = false;
        if (resPackage != null) {
            List<ResType> resTypeList = findResType(resPackage, resId);
            for (ResType resType : resTypeList) {
                int entryId = getResourceEntryId(resId);
                ResEntry resEntry = resType.getEntryTable().get(entryId);
                if (resEntry.getResValue().getDataType() == ArscConstants.RES_VALUE_DATA_TYPE_STRING) {
                	String filePath = ArscUtil.resolveStringPoolEntry(resTable.getGlobalStringPool().getStrings().get(resEntry.getResValue().getData()).array(), resTable.getGlobalStringPool().getCharSet());
                	if (filePath.equals(srcFileName)) {
                		resTable.getGlobalStringPool().getStrings().set(resEntry.getResValue().getData(), ByteBuffer.wrap(ArscUtil.encodeStringPoolEntry(targetFileName, resTable.getGlobalStringPool().getCharSet())));
                		result = true;
                		break;
                	}
                }
            }
            if (result) {
                resTable.getGlobalStringPool().refresh();
                resTable.refresh();
            } else {
                Log.w(TAG, "srcFile %s not referenced by resource (%H)", srcFileName, resId);
            }
        }
        return result;
    }

    public static boolean replaceFileResource(ResTable resTable, int sourceResId, String sourceFile, int targetResId, String targetFile) throws IOException {
        int sourcePkgId = getPackageId(sourceResId);
    	int targetPkgId = getPackageId(targetResId);
    	Log.i(TAG, "try to replace %H(%s) with %H(%s)", sourceResId, sourceFile, targetResId, targetFile);
    	if (sourcePkgId == targetPkgId) {
    		ResPackage resPackage = findResPackage(resTable, sourcePkgId);
            if (resPackage != null) {
            	List<ResType> targetResTypeList = findResType(resPackage, targetResId);
            	int targetFileIndex = -1;
            	//find the index of targetFile in the string pool
            	for (ResType targetResType : targetResTypeList) {
            		int entryId = getResourceEntryId(targetResId);
            		ResEntry resEntry = targetResType.getEntryTable().get(entryId);
            		boolean isComplex = (resEntry.getFlag() & ArscConstants.RES_TABLE_ENTRY_FLAG_COMPLEX) != 0;
            		if (!isComplex && resEntry.getResValue() != null) {
            			if (resEntry.getResValue().getDataType() == ArscConstants.RES_VALUE_DATA_TYPE_STRING) {
            				String filePath = ArscUtil.resolveStringPoolEntry(resTable.getGlobalStringPool().getStrings().get(resEntry.getResValue().getData()).array(), resTable.getGlobalStringPool().getCharSet());
            				if (filePath.equals(targetFile)) {
            					targetFileIndex = resEntry.getResValue().getData();
            					break;
            				} else {
            					Log.w(TAG, "find target file %s, %s was expected", filePath, targetFile);
            					continue;
            				}
            			}
            		}
            	}
            	if (targetFileIndex == -1) {
            		Log.w(TAG, "can not find target file %s in resource %H", targetFile, targetResId);
            		return false;
            	}
            	//find the index of sourceFile in the string pool, and then replace it with the index of targetFile
            	int sourceFileIndex = -1;
                List<ResType> sourceResTypeList = findResType(resPackage, sourceResId);
                for (ResType sourceResType : sourceResTypeList) {
                    int entryId = getResourceEntryId(sourceResId);
                    ResEntry resEntry = sourceResType.getEntryTable().get(entryId);
                    boolean isComplex = (resEntry.getFlag() & ArscConstants.RES_TABLE_ENTRY_FLAG_COMPLEX) != 0;
                    if (!isComplex && resEntry.getResValue() != null) {
                    	if (resEntry.getResValue().getDataType() == ArscConstants.RES_VALUE_DATA_TYPE_STRING) {
                    		String filePath = ArscUtil.resolveStringPoolEntry(resTable.getGlobalStringPool().getStrings().get(resEntry.getResValue().getData()).array(), resTable.getGlobalStringPool().getCharSet());
                    		if (filePath.equals(sourceFile)) {
                    			sourceFileIndex = resEntry.getResValue().getData();
                    			resEntry.getResValue().setData(targetFileIndex);
                    		} else {
                    			Log.w(TAG, "find source file %s, %s was expected", filePath, sourceFile);
            					continue;
                    		}
                    	}
                    }
                }
                if (sourceFileIndex != -1) {
                	return true;
                }
            }
    	} else {
    		Log.w(TAG, "sourcePkgId %d != targetPkgId %d, quit replace!", sourcePkgId, targetPkgId);
    	}
    	return false;
    }

    public static void replaceResEntryName(ResTable resTable, Map<Integer, String> resIdProguard) {
        Set<ResPackage> updatePackages = new HashSet<>();
        for (int resId : resIdProguard.keySet()) {
            ResPackage resPackage = findResPackage(resTable, getPackageId(resId));
            if (resPackage != null) {
                //new proguard string block
                if (resPackage.getResProguardPool() == null) {
                    ResStringBlock resProguardBlock = new ResStringBlock();

                    resProguardBlock.setType(resPackage.getResNamePool().getType());
                    resProguardBlock.setStart(resPackage.getResNamePool().getStart());
                    resProguardBlock.setHeadSize(resPackage.getResNamePool().getHeadSize());
                    resProguardBlock.setHeadPadding(resPackage.getResNamePool().getHeadPadding());
                    resProguardBlock.setChunkPadding(resPackage.getResNamePool().getChunkPadding());

                    resProguardBlock.setStyleCount(resPackage.getResNamePool().getStyleCount());
                    resProguardBlock.setFlag(resPackage.getResNamePool().getFlag());
                    resProguardBlock.setStringStart(resPackage.getResNamePool().getStringStart());
                    resProguardBlock.setStyleOffsets(resPackage.getResNamePool().getStyleOffsets());
                    resProguardBlock.setStyles(resPackage.getResNamePool().getStyles());
                    resProguardBlock.setStrings(new ArrayList<>());
                    resProguardBlock.setStringOffsets(new ArrayList<>());
                    resProguardBlock.setStringIndexMap(new HashMap<>());
                    resPackage.setResProguardPool(resProguardBlock);
                }

                List<ResType> resTypeList = findResType(resPackage, resId);
                for (ResType resType : resTypeList) {
                    int entryId = getResourceEntryId(resId);
                    ResEntry resEntry = resType.getEntryTable().get(entryId);
                    resEntry.setEntryName(resIdProguard.get(resId));

                    if (!resPackage.getResProguardPool().getStringIndexMap().containsKey(resEntry.getEntryName())) {
                        resPackage.getResProguardPool().getStrings().add(ByteBuffer.wrap(ArscUtil.encodeStringPoolEntry(resEntry.getEntryName(), resPackage.getResProguardPool().getCharSet())));
                        resPackage.getResProguardPool().setStringCount(resPackage.getResProguardPool().getStrings().size());
                        resPackage.getResProguardPool().getStringIndexMap().put(resEntry.getEntryName(), resPackage.getResProguardPool().getStringCount() - 1);
                    }
                }
                updatePackages.add(resPackage);
            }
        }

        for (ResPackage resPackage : updatePackages) {
            List<ResChunk> resTypeArray = resPackage.getResTypeArray();
            if (resTypeArray != null) {
                for (ResChunk resChunk : resTypeArray) {
                    if (resChunk.getType() == ArscConstants.RES_TABLE_TYPE_TYPE) {
                        ResType resType = ((ResType) resChunk);
                        for (ResEntry resEntry : resType.getEntryTable()) {
                            if (resEntry != null) {
                                if (!resPackage.getResProguardPool().getStringIndexMap().containsKey(resEntry.getEntryName())) {
                                    resPackage.getResProguardPool().getStrings().add(ByteBuffer.wrap(ArscUtil.encodeStringPoolEntry(resEntry.getEntryName(), resPackage.getResProguardPool().getCharSet())));
                                    resPackage.getResProguardPool().setStringCount(resPackage.getResProguardPool().getStrings().size());
                                    resPackage.getResProguardPool().getStringIndexMap().put(resEntry.getEntryName(), resPackage.getResProguardPool().getStringCount() - 1);
                                }
                                resEntry.setStringPoolIndex(resPackage.getResProguardPool().getStringIndexMap().get(resEntry.getEntryName()));
                            }
                        }
                    }
                }
            }
            resPackage.refresh();
        }
        resTable.refresh();
    }

    public static boolean replaceResFileName(ResTable resTable, int resId, String srcFileName, String targetFileName) {
    	Log.i(TAG, "try to replace resource (%H) file %s with %s", resId, srcFileName, targetFileName);
    	ResPackage resPackage = findResPackage(resTable, getPackageId(resId));
        boolean result = false;
        if (resPackage != null) {
            List<ResType> resTypeList = findResType(resPackage, resId);
            for (ResType resType : resTypeList) {
                int entryId = getResourceEntryId(resId);
                ResEntry resEntry = resType.getEntryTable().get(entryId);
                if (resEntry.getResValue().getDataType() == ArscConstants.RES_VALUE_DATA_TYPE_STRING) {
                	String filePath = ArscUtil.resolveStringPoolEntry(resTable.getGlobalStringPool().getStrings().get(resEntry.getResValue().getData()).array(), resTable.getGlobalStringPool().getCharSet());
                	if (filePath.equals(srcFileName)) {
                		resTable.getGlobalStringPool().getStrings().set(resEntry.getResValue().getData(), ByteBuffer.wrap(ArscUtil.encodeStringPoolEntry(targetFileName, resTable.getGlobalStringPool().getCharSet())));
                		result = true;
                		break;
                	}
                }
            }
            if (result) {
                resTable.getGlobalStringPool().refresh();
                resTable.refresh();
            } else {
                Log.w(TAG, "srcFile %s not referenced by resource (%H)", srcFileName, resId);
            }
        }
        return result;
    }

}<|MERGE_RESOLUTION|>--- conflicted
+++ resolved
@@ -16,8 +16,6 @@
 
 package com.tencent.mm.arscutil;
 
-<<<<<<< HEAD
-=======
 import com.tencent.matrix.javalib.util.Log;
 import com.tencent.mm.arscutil.data.ArscConstants;
 import com.tencent.mm.arscutil.data.ResChunk;
@@ -27,7 +25,6 @@
 import com.tencent.mm.arscutil.data.ResTable;
 import com.tencent.mm.arscutil.data.ResType;
 
->>>>>>> 170061eb
 import java.io.IOException;
 import java.nio.ByteBuffer;
 import java.nio.ByteOrder;
@@ -40,18 +37,6 @@
 import java.util.List;
 import java.util.Map;
 import java.util.Set;
-<<<<<<< HEAD
-
-import com.tencent.matrix.javalib.util.Log;
-import com.tencent.mm.arscutil.data.ArscConstants;
-import com.tencent.mm.arscutil.data.ResChunk;
-import com.tencent.mm.arscutil.data.ResEntry;
-import com.tencent.mm.arscutil.data.ResPackage;
-import com.tencent.mm.arscutil.data.ResStringBlock;
-import com.tencent.mm.arscutil.data.ResTable;
-import com.tencent.mm.arscutil.data.ResType;
-=======
->>>>>>> 170061eb
 
 /**
  * Created by jinqiuchen on 18/7/29.
@@ -97,11 +82,7 @@
             resultBuf = ByteBuffer.allocate(content.length + 2 + 1);
             resultBuf.order(ByteOrder.LITTLE_ENDIAN);
             if (len > 0xFF) {
-<<<<<<< HEAD
-                resultBuf.put( (byte) (((len & 0x7F00) >> 8) | 0x80));
-=======
                 resultBuf.put((byte) (((len & 0x7F00) >> 8) | 0x80));
->>>>>>> 170061eb
                 resultBuf.put((byte) (len & 0xFF));
             } else {
                 resultBuf.put((byte) (len & 0xFF));
@@ -184,11 +165,7 @@
     }
 
     public static void removeResource(ResTable resTable, int resourceId, String resourceName) throws IOException {
-<<<<<<< HEAD
-    	Log.i(TAG, "try to remove %s (%H)", resourceName, resourceId);
-=======
         Log.i(TAG, "try to remove %s (%H)", resourceName, resourceId);
->>>>>>> 170061eb
         ResPackage resPackage = findResPackage(resTable, getPackageId(resourceId));
         if (resPackage != null) {
             List<ResType> resTypeList = findResType(resPackage, resourceId);
@@ -202,161 +179,6 @@
             resPackage.refresh();
             resTable.refresh();
         }
-    }
-    
-    public static boolean replaceFileResource(ResTable resTable, int sourceResId, String sourceFile, int targetResId, String targetFile) throws IOException {
-    	int sourcePkgId = getPackageId(sourceResId);
-    	int targetPkgId = getPackageId(targetResId);
-    	Log.i(TAG, "try to replace %H(%s) with %H(%s)", sourceResId, sourceFile, targetResId, targetFile);
-    	if (sourcePkgId == targetPkgId) {
-    		ResPackage resPackage = findResPackage(resTable, sourcePkgId);
-            if (resPackage != null) {
-            	List<ResType> targetResTypeList = findResType(resPackage, targetResId);
-            	int targetFileIndex = -1;
-            	//find the index of targetFile in the string pool
-            	for (ResType targetResType : targetResTypeList) {
-            		int entryId = getResourceEntryId(targetResId);
-            		ResEntry resEntry = targetResType.getEntryTable().get(entryId);
-            		boolean isComplex = (resEntry.getFlag() & ArscConstants.RES_TABLE_ENTRY_FLAG_COMPLEX) != 0;
-            		if (!isComplex && resEntry.getResValue() != null) {
-            			if (resEntry.getResValue().getDataType() == ArscConstants.RES_VALUE_DATA_TYPE_STRING) {
-            				String filePath = ArscUtil.resolveStringPoolEntry(resTable.getGlobalStringPool().getStrings().get(resEntry.getResValue().getData()).array(), resTable.getGlobalStringPool().getCharSet());
-            				if (filePath.equals(targetFile)) {
-            					targetFileIndex = resEntry.getResValue().getData();
-            					break;
-            				} else {
-            					Log.w(TAG, "find target file %s, %s was expected", filePath, targetFile);
-            					continue;
-            				}
-            			}
-            		}
-            	}
-            	if (targetFileIndex == -1) {
-            		Log.w(TAG, "can not find target file %s in resource %H", targetFile, targetResId);
-            		return false;
-            	}
-            	//find the index of sourceFile in the string pool, and then replace it with the index of targetFile
-            	int sourceFileIndex = -1;
-                List<ResType> sourceResTypeList = findResType(resPackage, sourceResId);
-                for (ResType sourceResType : sourceResTypeList) {
-                    int entryId = getResourceEntryId(sourceResId);
-                    ResEntry resEntry = sourceResType.getEntryTable().get(entryId);
-                    boolean isComplex = (resEntry.getFlag() & ArscConstants.RES_TABLE_ENTRY_FLAG_COMPLEX) != 0;
-                    if (!isComplex && resEntry.getResValue() != null) {
-                    	if (resEntry.getResValue().getDataType() == ArscConstants.RES_VALUE_DATA_TYPE_STRING) {
-                    		String filePath = ArscUtil.resolveStringPoolEntry(resTable.getGlobalStringPool().getStrings().get(resEntry.getResValue().getData()).array(), resTable.getGlobalStringPool().getCharSet());
-                    		if (filePath.equals(sourceFile)) {
-                    			sourceFileIndex = resEntry.getResValue().getData();
-                    			resEntry.getResValue().setData(targetFileIndex);
-                    		} else {
-                    			Log.w(TAG, "find source file %s, %s was expected", filePath, sourceFile);
-            					continue;
-                    		}
-                    	}
-                    }
-                }
-                if (sourceFileIndex != -1) {
-                	return true;
-                }
-            }
-    	} else {
-    		Log.w(TAG, "sourcePkgId %d != targetPkgId %d, quit replace!", sourcePkgId, targetPkgId);
-    	}
-    	return false;
-    }
-    
-    public static void replaceResEntryName(ResTable resTable, Map<Integer, String> resIdProguard) {
-        Set<ResPackage> updatePackages = new HashSet<>();
-        for (int resId : resIdProguard.keySet()) {
-            ResPackage resPackage = findResPackage(resTable, getPackageId(resId));
-            if (resPackage != null) {
-                //new proguard string block
-                if (resPackage.getResProguardPool() == null) {
-                    ResStringBlock resProguardBlock = new ResStringBlock();
-
-                    resProguardBlock.setType(resPackage.getResNamePool().getType());
-                    resProguardBlock.setStart(resPackage.getResNamePool().getStart());
-                    resProguardBlock.setHeadSize(resPackage.getResNamePool().getHeadSize());
-                    resProguardBlock.setHeadPadding(resPackage.getResNamePool().getHeadPadding());
-                    resProguardBlock.setChunkPadding(resPackage.getResNamePool().getChunkPadding());
-
-                    resProguardBlock.setStyleCount(resPackage.getResNamePool().getStyleCount());
-                    resProguardBlock.setFlag(resPackage.getResNamePool().getFlag());
-                    resProguardBlock.setStringStart(resPackage.getResNamePool().getStringStart());
-                    resProguardBlock.setStyleOffsets(resPackage.getResNamePool().getStyleOffsets());
-                    resProguardBlock.setStyles(resPackage.getResNamePool().getStyles());
-                    resProguardBlock.setStrings(new ArrayList<>());
-                    resProguardBlock.setStringOffsets(new ArrayList<>());
-                    resProguardBlock.setStringIndexMap(new HashMap<>());
-                    resPackage.setResProguardPool(resProguardBlock);
-                }
-
-                List<ResType> resTypeList = findResType(resPackage, resId);
-                for (ResType resType : resTypeList) {
-                    int entryId = getResourceEntryId(resId);
-                    ResEntry resEntry = resType.getEntryTable().get(entryId);
-                    resEntry.setEntryName(resIdProguard.get(resId));
-
-                    if (!resPackage.getResProguardPool().getStringIndexMap().containsKey(resEntry.getEntryName())) {
-                        resPackage.getResProguardPool().getStrings().add(ByteBuffer.wrap(ArscUtil.encodeStringPoolEntry(resEntry.getEntryName(), resPackage.getResProguardPool().getCharSet())));
-                        resPackage.getResProguardPool().setStringCount(resPackage.getResProguardPool().getStrings().size());
-                        resPackage.getResProguardPool().getStringIndexMap().put(resEntry.getEntryName(), resPackage.getResProguardPool().getStringCount() - 1);
-                    }
-                }
-                updatePackages.add(resPackage);
-            }
-        }
-
-        for (ResPackage resPackage : updatePackages) {
-            List<ResChunk> resTypeArray = resPackage.getResTypeArray();
-            if (resTypeArray != null) {
-                for (ResChunk resChunk : resTypeArray) {
-                    if (resChunk.getType() == ArscConstants.RES_TABLE_TYPE_TYPE) {
-                        ResType resType = ((ResType) resChunk);
-                        for (ResEntry resEntry : resType.getEntryTable()) {
-                            if (resEntry != null) {
-                                if (!resPackage.getResProguardPool().getStringIndexMap().containsKey(resEntry.getEntryName())) {
-                                    resPackage.getResProguardPool().getStrings().add(ByteBuffer.wrap(ArscUtil.encodeStringPoolEntry(resEntry.getEntryName(), resPackage.getResProguardPool().getCharSet())));
-                                    resPackage.getResProguardPool().setStringCount(resPackage.getResProguardPool().getStrings().size());
-                                    resPackage.getResProguardPool().getStringIndexMap().put(resEntry.getEntryName(), resPackage.getResProguardPool().getStringCount() - 1);
-                                }
-                                resEntry.setStringPoolIndex(resPackage.getResProguardPool().getStringIndexMap().get(resEntry.getEntryName()));
-                            }
-                        }
-                    }
-                }
-            }
-            resPackage.refresh();
-        }
-        resTable.refresh();
-    }
-    
-    public static boolean replaceResFileName(ResTable resTable, int resId, String srcFileName, String targetFileName) {
-    	Log.i(TAG, "try to replace resource (%H) file %s with %s", resId, srcFileName, targetFileName);
-    	ResPackage resPackage = findResPackage(resTable, getPackageId(resId));
-        boolean result = false;
-        if (resPackage != null) {
-            List<ResType> resTypeList = findResType(resPackage, resId);
-            for (ResType resType : resTypeList) {
-                int entryId = getResourceEntryId(resId);
-                ResEntry resEntry = resType.getEntryTable().get(entryId);
-                if (resEntry.getResValue().getDataType() == ArscConstants.RES_VALUE_DATA_TYPE_STRING) {
-                	String filePath = ArscUtil.resolveStringPoolEntry(resTable.getGlobalStringPool().getStrings().get(resEntry.getResValue().getData()).array(), resTable.getGlobalStringPool().getCharSet());
-                	if (filePath.equals(srcFileName)) {
-                		resTable.getGlobalStringPool().getStrings().set(resEntry.getResValue().getData(), ByteBuffer.wrap(ArscUtil.encodeStringPoolEntry(targetFileName, resTable.getGlobalStringPool().getCharSet())));
-                		result = true;
-                		break;
-                	}
-                }
-            }
-            if (result) {
-                resTable.getGlobalStringPool().refresh();
-                resTable.refresh();
-            } else {
-                Log.w(TAG, "srcFile %s not referenced by resource (%H)", srcFileName, resId);
-            }
-        }
-        return result;
     }
 
     public static boolean replaceFileResource(ResTable resTable, int sourceResId, String sourceFile, int targetResId, String targetFile) throws IOException {
