/*
 * Tencent is pleased to support the open source community by making wechat-matrix available.
 * Copyright (C) 2018 THL A29 Limited, a Tencent company. All rights reserved.
 * Licensed under the BSD 3-Clause License (the "License");
 * you may not use this file except in compliance with the License.
 * You may obtain a copy of the License at
 *
 *      https://opensource.org/licenses/BSD-3-Clause
 *
 * Unless required by applicable law or agreed to in writing,
 * software distributed under the License is distributed on an "AS IS" BASIS,
 * WITHOUT WARRANTIES OR CONDITIONS OF ANY KIND, either express or implied.
 * See the License for the specific language governing permissions and
 * limitations under the License.
 */

package com.tencent.matrix.memorycanary;

import android.app.Application;

import com.tencent.matrix.memorycanary.config.MemoryConfig;
import com.tencent.matrix.memorycanary.config.SharePluginInfo;
import com.tencent.matrix.memorycanary.core.MemoryCanaryCore;
import com.tencent.matrix.plugin.Plugin;
import com.tencent.matrix.plugin.PluginListener;
import com.tencent.matrix.util.MatrixLog;

import org.json.JSONObject;
<<<<<<< HEAD

import java.util.HashSet;
=======
>>>>>>> 68d75079

/**
 * @author zhouzhijie
 * Created by zhouzhijie on 2018/9/12.
 */

public class MemoryCanaryPlugin extends Plugin {
    private static final String TAG = "Matrix.MemoryCanaryPlugin";

    private final MemoryConfig mMemoryConfig;
    private MemoryCanaryCore mCore;

//    public MemoryCanaryPlugin() {
//        mMemoryConfig = MemoryConfig.DEFAULT;
//    }

    public MemoryCanaryPlugin(MemoryConfig config) {
        mMemoryConfig = config;
    }

    @Override
    public void init(Application app, PluginListener listener) {
        super.init(app, listener);
        mCore = new MemoryCanaryCore(this);
    }

    @Override
    public synchronized void start() {
        if (!isPluginStarted()) {
            super.start();
            mCore.start();
        }
    }

    @Override
    public synchronized void stop() {
        if (isPluginStarted()) {
            super.stop();
            mCore.stop();
        }
    }

    public MemoryConfig getConfig() {
        return mMemoryConfig;
    }

    @Override
    public void destroy() {
        super.destroy();
    }

    @Override
    public String getTag() {
        return SharePluginInfo.TAG_PLUGIN;
    }

    @Override
    public synchronized void onForeground(boolean isForground) {
        MatrixLog.i(TAG, "onForeground:" + isForground);

        super.onForeground(isForground);
    }

    @Override
    public JSONObject getJsonInfo() {
        return mCore.getJsonInfo();
    }

    @Override
    public JSONObject getJsonInfo() {
        return mCore.getJsonInfo();
    }
}<|MERGE_RESOLUTION|>--- conflicted
+++ resolved
@@ -26,11 +26,6 @@
 import com.tencent.matrix.util.MatrixLog;
 
 import org.json.JSONObject;
-<<<<<<< HEAD
-
-import java.util.HashSet;
-=======
->>>>>>> 68d75079
 
 /**
  * @author zhouzhijie
@@ -98,9 +93,4 @@
     public JSONObject getJsonInfo() {
         return mCore.getJsonInfo();
     }
-
-    @Override
-    public JSONObject getJsonInfo() {
-        return mCore.getJsonInfo();
-    }
 }