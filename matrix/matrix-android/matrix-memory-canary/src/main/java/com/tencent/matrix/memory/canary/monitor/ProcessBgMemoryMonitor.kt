package com.tencent.matrix.memory.canary.monitor

import com.tencent.matrix.lifecycle.IStateObserver
import com.tencent.matrix.lifecycle.owners.StagedBackgroundOwner
import com.tencent.matrix.memory.canary.MemInfo
import com.tencent.matrix.util.MatrixHandlerThread
import com.tencent.matrix.util.MatrixLog
import java.util.concurrent.TimeUnit

/**
 * Created by Yves on 2021/11/3
 */

private const val TAG = "Matrix.monitor.BackgroundMemoryMonitor"

internal data class Threshold(
    private val size: Long,
    private val checkTimes: Int = 3,
) {
    private val check = arrayOf(0, 0)

    internal fun check(size: Long, staged: Boolean, cb: () -> Unit): Boolean =
        (size > this.size).also {
            if (staged) {
                if (it && check[0] < checkTimes && ++check[0] == checkTimes) {
                    cb.invoke()
                }
            } else {
                if (it && check[1] < checkTimes && ++check[1] == checkTimes) {
                    cb.invoke()
                }
            }
        }

    override fun toString(): String {
        return "{size = $size, checkTimes = ${checkTimes}}"
    }
}

class ProcessBgMemoryMonitorConfig(
    val enable: Boolean = true,
    val delayMillis: Long = TimeUnit.MINUTES.toMillis(1) + 500,
    javaThresholdByte: Long = 250 * 1024 * 1024L,
    nativeThresholdByte: Long = 500 * 1024 * 1024L,
    amsPssThresholdK: Long = 700 * 1024,
    debugPssThresholdK: Long = 700 * 1024,
    val reportCallback: (memInfo: MemInfo, staged: Boolean) -> Unit = { _, _ ->
        // do report
    },
) {
    private fun Long.asThreshold(checkTimes: Int = 3): Threshold {
        return Threshold(this, checkTimes)
    }

    internal val javaThresholdByte: Threshold = javaThresholdByte.asThreshold()
    internal val nativeThresholdByte: Threshold = nativeThresholdByte.asThreshold()
    internal val amsPssThresholdK: Threshold = amsPssThresholdK.asThreshold()
    internal val debugPssThresholdK: Threshold = debugPssThresholdK.asThreshold()

    override fun toString(): String {
        return "BackgroundMemoryMonitorConfig(delayMillis=$delayMillis, javaThresholdByte=$javaThresholdByte, nativeThresholdByte=$nativeThresholdByte, amsPssThresholdK=$amsPssThresholdK, debugPssThresholdK=$debugPssThresholdK)"
    }
}

class ProcessBgMemoryMonitor(private val config: ProcessBgMemoryMonitorConfig) {
    private val runningHandler = MatrixHandlerThread.getDefaultHandler()

    private val delayCheckTask = Runnable { checkWhenBackground() }

    fun init() {
        MatrixLog.i(TAG, "$config")
        if (!config.enable) {
            return
        }
        StagedBackgroundOwner.observeForever(object : IStateObserver {
            override fun on() { // foreground
                runningHandler.removeCallbacks(delayCheckTask)
            }

            override fun off() { // background
                runningHandler.postDelayed(delayCheckTask, config.delayMillis)
            }
        })
    }

    private var lastCheckTime = 0L

    private fun checkWhenBackground() {
        val current = System.currentTimeMillis()
        val lastCheckToNow = current - lastCheckTime
        lastCheckTime = current
        val memInfo = MemInfo.getCurrentProcessFullMemInfo()

        val staged = StagedBackgroundOwner.active()

        var shouldCallback = false

        val cb = {
            shouldCallback = true
        }

        val overThreshold = config.run {
            // @formatter:off
            arrayOf(
                "java" to javaThresholdByte.check(memInfo.javaMemInfo!!.usedByte, staged, cb),
                "native" to nativeThresholdByte.check(memInfo.nativeMemInfo!!.usedByte, staged, cb),
                "debugPss" to debugPssThresholdK.check(memInfo.debugPssInfo!!.totalPssK.toLong(), staged, cb),
                "amsPss" to (amsPssThresholdK.check(memInfo.amsPssInfo!!.totalPssK.toLong(), staged, cb) && lastCheckToNow > TimeUnit.MINUTES.toMillis(5))
            ).onEach { MatrixLog.i(TAG, "is over threshold ? $it") }.any { it.second }
            // @formatter:on
        }

        MatrixLog.i(
            TAG,
<<<<<<< HEAD
            "check: overThreshold: $overThreshold, is busy: $busy, interval: $lastCheckToNow, shouldCallback: $shouldCallback $memInfo"
=======
            "check: overThreshold: $overThreshold,  is staged: $staged, interval: $lastCheckToNow, shouldCallback: $shouldCallback $memInfo"
>>>>>>> 9fa6b2e6
        )

        if (overThreshold && shouldCallback) {
            MatrixLog.i(TAG, "report over threshold")
            config.reportCallback.invoke(memInfo, staged)
        }
    }

}<|MERGE_RESOLUTION|>--- conflicted
+++ resolved
@@ -112,11 +112,7 @@
 
         MatrixLog.i(
             TAG,
-<<<<<<< HEAD
-            "check: overThreshold: $overThreshold, is busy: $busy, interval: $lastCheckToNow, shouldCallback: $shouldCallback $memInfo"
-=======
-            "check: overThreshold: $overThreshold,  is staged: $staged, interval: $lastCheckToNow, shouldCallback: $shouldCallback $memInfo"
->>>>>>> 9fa6b2e6
+            "check: overThreshold: $overThreshold, is staged: $staged, interval: $lastCheckToNow, shouldCallback: $shouldCallback $memInfo"
         )
 
         if (overThreshold && shouldCallback) {
