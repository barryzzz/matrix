--- conflicted
+++ resolved
@@ -323,11 +323,7 @@
             if (!Util.isNullOrNil(line)) {
                 if (line.startsWith("const")) {
                     String[] columns = line.split(" ");
-<<<<<<< HEAD
-                    if (columns.length >= 2) {
-=======
                     if (columns.length >= 3) {
->>>>>>> f411ca23
                         final String resId = parseResourceId(columns[2].trim());
                         if (!Util.isNullOrNil(resId) && resourceDefMap.containsKey(resId)) {
                             resourceRefSet.add(resourceDefMap.get(resId));
