--- conflicted
+++ resolved
@@ -27,18 +27,11 @@
     public static final int FILTER_STACK_MAX_COUNT = 60;
     public static final float FILTER_STACK_KEY_ALL_PERCENT = .3F;
     public static final float FILTER_STACK_KEY_PATENT_PERCENT = .8F;
-<<<<<<< HEAD
-    public static final int DEFAULT_EVIL_METHOD_THRESHOLD_MS = 1000;
-    public static final int DEFAULT_FPS_TIME_SLICE_ALIVE_MS = 10 * 1000;
-    public static final int TIME_MILLIS_TO_NANO = 1000000;
-    public static final int DEFAULT_ANR = 5 * 1000;
-=======
     public static final int DEFAULT_EVIL_METHOD_THRESHOLD_MS = 700;
     public static final int DEFAULT_FPS_TIME_SLICE_ALIVE_MS = 10 * 1000;
     public static final int TIME_MILLIS_TO_NANO = 1000000;
     public static final int DEFAULT_ANR = 5 * 1000;
     public static final int DEFAULT_ANR_INVALID = 5 * 1000 + 500;
->>>>>>> 68d75079
 
     public static final int DEFAULT_DROPPED_NORMAL = 3;
     public static final int DEFAULT_DROPPED_MIDDLE = 9;
