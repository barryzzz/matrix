--- conflicted
+++ resolved
@@ -16,20 +16,14 @@
 
 package com.tencent.matrix.trace.config;
 
-<<<<<<< HEAD
 import android.text.TextUtils;
 
-=======
->>>>>>> c1f53f8b
 import com.tencent.matrix.trace.constants.Constants;
 import com.tencent.matrix.trace.listeners.IDefaultConfig;
 import com.tencent.mrs.plugin.IDynamicConfig;
 
 import java.util.Arrays;
-<<<<<<< HEAD
 import java.util.Collections;
-=======
->>>>>>> c1f53f8b
 import java.util.HashSet;
 import java.util.Set;
 
@@ -53,8 +47,6 @@
     public String splashActivities;
     public Set<String> splashActivitiesSet;
 
-<<<<<<< HEAD
-
     private TraceConfig() {
 
     }
@@ -122,65 +114,7 @@
             splashHashSet = new HashSet<>(Collections.<String>emptyList()) ;
         }
         return splashHashSet;
-=======
-
-    private TraceConfig() {
-
-    }
-
-    @Override
-    public String toString() {
-        StringBuilder ss = new StringBuilder(" \n");
-        ss.append("# TraceConfig\n");
-        ss.append("* isDebug:\t").append(isDebug).append("\n");
-        ss.append("* isDevEnv:\t").append(isDevEnv).append("\n");
-        ss.append("* defaultFpsEnable:\t").append(defaultFpsEnable).append("\n");
-        ss.append("* defaultMethodTraceEnable:\t").append(defaultMethodTraceEnable).append("\n");
-        ss.append("* defaultStartupEnable:\t").append(defaultStartupEnable).append("\n");
-        ss.append("* defaultAnrEnable:\t").append(defaultAnrEnable).append("\n");
-        ss.append("* splashActivities:\t").append(splashActivities).append("\n");
-        return ss.toString();
-    }
-
-    @Override
-    public boolean isFPSEnable() {
-        return defaultFpsEnable;
-    }
-
-    @Override
-    public boolean isDebug() {
-        return isDebug;
-    }
-
-    @Override
-
-    public boolean isDevEnv() {
-        return isDevEnv;
-    }
-
-    @Override
-    public boolean isEvilMethodTraceEnable() {
-        return defaultMethodTraceEnable;
-    }
-
-    public boolean isStartupEnable() {
-        return defaultStartupEnable;
-    }
-
-    @Override
-    public boolean isAnrTraceEnable() {
-        return defaultAnrEnable;
-    }
-
-
-    public Set<String> getSplashActivities() {
-        if (null == splashActivitiesSet) {
-            splashActivitiesSet = (null == dynamicConfig
-                    ? new HashSet<>(Arrays.asList(splashActivities))
-                    : new HashSet<>(Arrays.asList(dynamicConfig.get(IDynamicConfig.ExptEnum.clicfg_matrix_trace_care_scene_set.name(), splashActivities).split(";"))));
-        }
-        return splashActivitiesSet;
->>>>>>> c1f53f8b
+
     }
 
 
