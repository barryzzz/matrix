--- conflicted
+++ resolved
@@ -214,13 +214,6 @@
         private String printAnr(int[] processStat, long[] memoryInfo, Thread.State state, StringBuilder stack, boolean isForeground,
                                 long stackSize, String stackKey, String dumpStack, long inputCost, long animationCost, long traversalCost, long stackCost) {
             StringBuilder print = new StringBuilder();
-<<<<<<< HEAD
-            print.append(" \n>>>>>>>>>>>>>>>>>>>>>>> maybe happens ANR(5s)! <<<<<<<<<<<<<<<<<<<<<<<\n");
-            print.append("|* [Memory]").append("\n");
-            print.append("|*\tDalvikHeap: ").append(memoryInfo[0]).append("kb\n");
-            print.append("|*\tNativeHeap: ").append(memoryInfo[1]).append("kb\n");
-            print.append("|*\tVmSize: ").append(memoryInfo[2]).append("kb\n");
-=======
             print.append(String.format("-\n>>>>>>>>>>>>>>>>>>>>>>> maybe happens ANR(%s ms)! <<<<<<<<<<<<<<<<<<<<<<<\n", stackCost));
             print.append("|* [ProcessStat]").append("\n");
             print.append("|*\t\tPriority: ").append(processStat[0]).append("\n");
@@ -230,7 +223,6 @@
             print.append("|*\t\tDalvikHeap: ").append(memoryInfo[0]).append("kb\n");
             print.append("|*\t\tNativeHeap: ").append(memoryInfo[1]).append("kb\n");
             print.append("|*\t\tVmSize: ").append(memoryInfo[2]).append("kb\n");
->>>>>>> 68a0764c
             print.append("|* [doFrame]").append("\n");
             print.append("|*\t\tinputCost: ").append(inputCost).append("\n");
             print.append("|*\t\tanimationCost: ").append(animationCost).append("\n");
