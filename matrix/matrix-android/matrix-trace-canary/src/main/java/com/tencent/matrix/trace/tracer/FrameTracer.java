package com.tencent.matrix.trace.tracer;

import android.os.Handler;
import android.os.SystemClock;

import com.tencent.matrix.Matrix;
import com.tencent.matrix.report.Issue;
import com.tencent.matrix.trace.TracePlugin;
import com.tencent.matrix.trace.config.SharePluginInfo;
import com.tencent.matrix.trace.config.TraceConfig;
import com.tencent.matrix.trace.constants.Constants;
import com.tencent.matrix.trace.core.UIThreadMonitor;
import com.tencent.matrix.trace.listeners.IDoFrameListener;
import com.tencent.matrix.trace.util.Utils;
import com.tencent.matrix.util.DeviceUtil;
import com.tencent.matrix.util.MatrixHandlerThread;
import com.tencent.matrix.util.MatrixLog;

import org.json.JSONException;
import org.json.JSONObject;

import java.util.Arrays;
import java.util.HashMap;
import java.util.HashSet;
<<<<<<< HEAD
import java.util.concurrent.Executor;
import java.util.concurrent.TimeUnit;
=======
import java.util.List;
import java.util.concurrent.Executor;
>>>>>>> 7d4514a9

public class FrameTracer extends Tracer {

    private static final String TAG = "Matrix.FrameTracer";
    private final HashSet<IDoFrameListener> listeners = new HashSet<>();
<<<<<<< HEAD
    private final long frameIntervalMs;
=======
    private final long frameIntervalNs;
>>>>>>> 7d4514a9
    private final TraceConfig config;
    private long timeSliceMs;
    private boolean isFPSEnable;
    private long frozenThreshold;
    private long highThreshold;
    private long middleThreshold;
    private long normalThreshold;
    private int droppedSum = 0;
    private long durationSum = 0;

    public FrameTracer(TraceConfig config) {
        this.config = config;
        this.frameIntervalNs = UIThreadMonitor.getMonitor().getFrameIntervalNanos();
        this.timeSliceMs = config.getTimeSliceMs();
        this.isFPSEnable = config.isFPSEnable();
        this.frozenThreshold = config.getFrozenThreshold();
        this.highThreshold = config.getHighThreshold();
        this.normalThreshold = config.getNormalThreshold();
        this.middleThreshold = config.getMiddleThreshold();

        MatrixLog.i(TAG, "[init] frameIntervalMs:%s isFPSEnable:%s", frameIntervalNs, isFPSEnable);
        if (isFPSEnable) {
            addListener(new FPSCollector());
        }
    }

    public void addListener(IDoFrameListener listener) {
        synchronized (listeners) {
            listeners.add(listener);
        }
    }

    public void removeListener(IDoFrameListener listener) {
        synchronized (listeners) {
            listeners.remove(listener);
        }
    }

    @Override
    public void onAlive() {
        super.onAlive();
        UIThreadMonitor.getMonitor().addObserver(this);
    }

    @Override
    public void onDead() {
        super.onDead();
        UIThreadMonitor.getMonitor().removeObserver(this);
    }

    @Override
    public void doFrame(String focusedActivity, long startNs, long endNs, boolean isVsyncFrame, long intendedFrameTimeNs, long inputCostNs, long animationCostNs, long traversalCostNs) {
        if (isForeground()) {
<<<<<<< HEAD
            notifyListener(focusedActivityName, end - start, frameCostMs, frameCostMs >= 0);
=======
            notifyListener(focusedActivity, startNs, endNs, isVsyncFrame, intendedFrameTimeNs, inputCostNs, animationCostNs, traversalCostNs);
>>>>>>> 7d4514a9
        }
    }

    public int getDroppedSum() {
        return droppedSum;
    }

<<<<<<< HEAD
    private void notifyListener(final String visibleScene, final long taskCostMs, final long frameCostMs, final boolean isContainsFrame) {
        long start = System.currentTimeMillis();
=======
    public long getDurationSum() {
        return durationSum;
    }

    private void notifyListener(final String focusedActivity, final long startNs, final long endNs, final boolean isVsyncFrame,
                                final long intendedFrameTimeNs, final long inputCostNs, final long animationCostNs, final long traversalCostNs) {
        long traceBegin = System.currentTimeMillis();
>>>>>>> 7d4514a9
        try {
            final long jiter = endNs - intendedFrameTimeNs;
            final int dropFrame = (int) (jiter / frameIntervalNs);
            droppedSum += dropFrame;
            durationSum += Math.max(jiter, frameIntervalNs);

            synchronized (listeners) {
                for (final IDoFrameListener listener : listeners) {
                    if (config.isDevEnv()) {
                        listener.time = SystemClock.uptimeMillis();
                    }
<<<<<<< HEAD
                    final int dropFrame = (int) (taskCostMs / frameIntervalMs);

                    listener.doFrameSync(visibleScene, taskCostMs, frameCostMs, dropFrame, isContainsFrame);
                    if (null != listener.getExecutor()) {
                        listener.getExecutor().execute(new Runnable() {
                            @Override
                            public void run() {
                                listener.doFrameAsync(visibleScene, taskCostMs, frameCostMs, dropFrame, isContainsFrame);
                            }
                        });
=======
                    if (null != listener.getExecutor()) {
                        if (listener.getIntervalFrameReplay() > 0) {
                            listener.collect(focusedActivity, startNs, endNs, dropFrame, isVsyncFrame,
                                    intendedFrameTimeNs, inputCostNs, animationCostNs, traversalCostNs);
                        } else {
                            listener.getExecutor().execute(new Runnable() {
                                @Override
                                public void run() {
                                    listener.doFrameAsync(focusedActivity, startNs, endNs, dropFrame, isVsyncFrame,
                                            intendedFrameTimeNs, inputCostNs, animationCostNs, traversalCostNs);
                                }
                            });
                        }
                    } else {
                        listener.doFrameSync(focusedActivity, startNs, endNs, dropFrame, isVsyncFrame,
                                intendedFrameTimeNs, inputCostNs, animationCostNs, traversalCostNs);
>>>>>>> 7d4514a9
                    }

                    if (config.isDevEnv()) {
                        listener.time = SystemClock.uptimeMillis() - listener.time;
                        MatrixLog.d(TAG, "[notifyListener] cost:%sms listener:%s", listener.time, listener);
                    }
                }
            }
        } finally {
            long cost = System.currentTimeMillis() - traceBegin;
            if (config.isDebug() && cost > frameIntervalNs) {
                MatrixLog.w(TAG, "[notifyListener] warm! maybe do heavy work in doFrameSync! size:%s cost:%sms", listeners.size(), cost);
            }
        }
    }


    private class FPSCollector extends IDoFrameListener {


        private Handler frameHandler = new Handler(MatrixHandlerThread.getDefaultHandlerThread().getLooper());

        Executor executor = new Executor() {
            @Override
            public void execute(Runnable command) {
                frameHandler.post(command);
            }
        };

        private HashMap<String, FrameCollectItem> map = new HashMap<>();

        @Override
        public Executor getExecutor() {
            return executor;
        }

        @Override
<<<<<<< HEAD
        public void doFrameAsync(String visibleScene, long taskCost, long frameCostMs, int droppedFrames, boolean isContainsFrame) {
            super.doFrameAsync(visibleScene, taskCost, frameCostMs, droppedFrames, isContainsFrame);
            if (Utils.isEmpty(visibleScene)) {
                return;
=======
        public int getIntervalFrameReplay() {
            return 200;
        }

        @Override
        public void doReplay(List<FrameReplay> list) {
            super.doReplay(list);
            for (FrameReplay replay : list) {
                doReplayInner(replay.focusedActivity, replay.startNs, replay.endNs, replay.dropFrame, replay.isVsyncFrame,
                        replay.intendedFrameTimeNs, replay.inputCostNs, replay.animationCostNs, replay.traversalCostNs);
>>>>>>> 7d4514a9
            }
        }

        public void doReplayInner(String visibleScene, long startNs, long endNs, int droppedFrames,
                                  boolean isVsyncFrame, long intendedFrameTimeNs, long inputCostNs,
                                  long animationCostNs, long traversalCostNs) {

            if (Utils.isEmpty(visibleScene)) return;
            if (!isVsyncFrame) return;

            FrameCollectItem item = map.get(visibleScene);
            if (null == item) {
                item = new FrameCollectItem(visibleScene);
                map.put(visibleScene, item);
            }

            item.collect(droppedFrames, isContainsFrame);

            if (item.sumFrameCost >= timeSliceMs) { // report
                map.remove(visibleScene);
                item.report();
            }
        }
    }

    private class FrameCollectItem {
        String visibleScene;
        long sumFrameCost;
        int sumFrame = 0;
        int sumTaskFrame = 0;
        int sumDroppedFrames;
        // record the level of frames dropped each time
        int[] dropLevel = new int[DropStatus.values().length];
        int[] dropSum = new int[DropStatus.values().length];

        FrameCollectItem(String visibleScene) {
            this.visibleScene = visibleScene;
        }

<<<<<<< HEAD
        void collect(int droppedFrames, boolean isContainsFrame) {
            long frameIntervalCost = UIThreadMonitor.getMonitor().getFrameIntervalNanos();
            sumFrameCost += (droppedFrames + 1) * frameIntervalCost / Constants.TIME_MILLIS_TO_NANO;
            sumDroppedFrames += droppedFrames;
            sumFrame++;
            if (!isContainsFrame) {
                sumTaskFrame++;
            }

=======
        void collect(int droppedFrames) {
            float frameIntervalCost = 1f * UIThreadMonitor.getMonitor().getFrameIntervalNanos() / Constants.TIME_MILLIS_TO_NANO;
            sumFrameCost += (droppedFrames + 1) * frameIntervalCost;
            sumDroppedFrames += droppedFrames;
            sumFrame++;
>>>>>>> 7d4514a9
            if (droppedFrames >= frozenThreshold) {
                dropLevel[DropStatus.DROPPED_FROZEN.index]++;
                dropSum[DropStatus.DROPPED_FROZEN.index] += droppedFrames;
            } else if (droppedFrames >= highThreshold) {
                dropLevel[DropStatus.DROPPED_HIGH.index]++;
                dropSum[DropStatus.DROPPED_HIGH.index] += droppedFrames;
            } else if (droppedFrames >= middleThreshold) {
                dropLevel[DropStatus.DROPPED_MIDDLE.index]++;
                dropSum[DropStatus.DROPPED_MIDDLE.index] += droppedFrames;
            } else if (droppedFrames >= normalThreshold) {
                dropLevel[DropStatus.DROPPED_NORMAL.index]++;
                dropSum[DropStatus.DROPPED_NORMAL.index] += droppedFrames;
            } else {
                dropLevel[DropStatus.DROPPED_BEST.index]++;
                dropSum[DropStatus.DROPPED_BEST.index] += Math.max(droppedFrames, 0);
            }
        }

        void report() {
            float fps = Math.min(60.f, 1000.f * sumFrame / sumFrameCost);
            MatrixLog.i(TAG, "[report] FPS:%s %s", fps, toString());

            try {
                TracePlugin plugin = Matrix.with().getPluginByClass(TracePlugin.class);
                if (null == plugin) {
                    return;
                }
                JSONObject dropLevelObject = new JSONObject();
                dropLevelObject.put(DropStatus.DROPPED_FROZEN.name(), dropLevel[DropStatus.DROPPED_FROZEN.index]);
                dropLevelObject.put(DropStatus.DROPPED_HIGH.name(), dropLevel[DropStatus.DROPPED_HIGH.index]);
                dropLevelObject.put(DropStatus.DROPPED_MIDDLE.name(), dropLevel[DropStatus.DROPPED_MIDDLE.index]);
                dropLevelObject.put(DropStatus.DROPPED_NORMAL.name(), dropLevel[DropStatus.DROPPED_NORMAL.index]);
                dropLevelObject.put(DropStatus.DROPPED_BEST.name(), dropLevel[DropStatus.DROPPED_BEST.index]);

                JSONObject dropSumObject = new JSONObject();
                dropSumObject.put(DropStatus.DROPPED_FROZEN.name(), dropSum[DropStatus.DROPPED_FROZEN.index]);
                dropSumObject.put(DropStatus.DROPPED_HIGH.name(), dropSum[DropStatus.DROPPED_HIGH.index]);
                dropSumObject.put(DropStatus.DROPPED_MIDDLE.name(), dropSum[DropStatus.DROPPED_MIDDLE.index]);
                dropSumObject.put(DropStatus.DROPPED_NORMAL.name(), dropSum[DropStatus.DROPPED_NORMAL.index]);
                dropSumObject.put(DropStatus.DROPPED_BEST.name(), dropSum[DropStatus.DROPPED_BEST.index]);

                JSONObject resultObject = new JSONObject();
                resultObject = DeviceUtil.getDeviceInfo(resultObject, plugin.getApplication());

                resultObject.put(SharePluginInfo.ISSUE_SCENE, visibleScene);
                resultObject.put(SharePluginInfo.ISSUE_DROP_LEVEL, dropLevelObject);
                resultObject.put(SharePluginInfo.ISSUE_DROP_SUM, dropSumObject);
                resultObject.put(SharePluginInfo.ISSUE_FPS, fps);
                resultObject.put(SharePluginInfo.ISSUE_SUM_TASK_FRAME, sumTaskFrame);

                Issue issue = new Issue();
                issue.setTag(SharePluginInfo.TAG_PLUGIN_FPS);
                issue.setContent(resultObject);
                plugin.onDetectIssue(issue);

            } catch (JSONException e) {
                MatrixLog.e(TAG, "json error", e);
            } finally {
                sumFrame = 0;
                sumDroppedFrames = 0;
                sumFrameCost = 0;
                sumTaskFrame = 0;
            }
        }


        @Override
        public String toString() {
            return "visibleScene=" + visibleScene
                    + ", sumFrame=" + sumFrame
                    + ", sumDroppedFrames=" + sumDroppedFrames
                    + ", sumFrameCost=" + sumFrameCost
                    + ", dropLevel=" + Arrays.toString(dropLevel);
        }
    }

    public enum DropStatus {
        DROPPED_FROZEN(4), DROPPED_HIGH(3), DROPPED_MIDDLE(2), DROPPED_NORMAL(1), DROPPED_BEST(0);
        public int index;

        DropStatus(int index) {
            this.index = index;
        }

    }
}<|MERGE_RESOLUTION|>--- conflicted
+++ resolved
@@ -22,23 +22,14 @@
 import java.util.Arrays;
 import java.util.HashMap;
 import java.util.HashSet;
-<<<<<<< HEAD
-import java.util.concurrent.Executor;
-import java.util.concurrent.TimeUnit;
-=======
 import java.util.List;
 import java.util.concurrent.Executor;
->>>>>>> 7d4514a9
 
 public class FrameTracer extends Tracer {
 
     private static final String TAG = "Matrix.FrameTracer";
     private final HashSet<IDoFrameListener> listeners = new HashSet<>();
-<<<<<<< HEAD
-    private final long frameIntervalMs;
-=======
     private final long frameIntervalNs;
->>>>>>> 7d4514a9
     private final TraceConfig config;
     private long timeSliceMs;
     private boolean isFPSEnable;
@@ -92,11 +83,7 @@
     @Override
     public void doFrame(String focusedActivity, long startNs, long endNs, boolean isVsyncFrame, long intendedFrameTimeNs, long inputCostNs, long animationCostNs, long traversalCostNs) {
         if (isForeground()) {
-<<<<<<< HEAD
-            notifyListener(focusedActivityName, end - start, frameCostMs, frameCostMs >= 0);
-=======
             notifyListener(focusedActivity, startNs, endNs, isVsyncFrame, intendedFrameTimeNs, inputCostNs, animationCostNs, traversalCostNs);
->>>>>>> 7d4514a9
         }
     }
 
@@ -104,10 +91,6 @@
         return droppedSum;
     }
 
-<<<<<<< HEAD
-    private void notifyListener(final String visibleScene, final long taskCostMs, final long frameCostMs, final boolean isContainsFrame) {
-        long start = System.currentTimeMillis();
-=======
     public long getDurationSum() {
         return durationSum;
     }
@@ -115,7 +98,6 @@
     private void notifyListener(final String focusedActivity, final long startNs, final long endNs, final boolean isVsyncFrame,
                                 final long intendedFrameTimeNs, final long inputCostNs, final long animationCostNs, final long traversalCostNs) {
         long traceBegin = System.currentTimeMillis();
->>>>>>> 7d4514a9
         try {
             final long jiter = endNs - intendedFrameTimeNs;
             final int dropFrame = (int) (jiter / frameIntervalNs);
@@ -127,18 +109,6 @@
                     if (config.isDevEnv()) {
                         listener.time = SystemClock.uptimeMillis();
                     }
-<<<<<<< HEAD
-                    final int dropFrame = (int) (taskCostMs / frameIntervalMs);
-
-                    listener.doFrameSync(visibleScene, taskCostMs, frameCostMs, dropFrame, isContainsFrame);
-                    if (null != listener.getExecutor()) {
-                        listener.getExecutor().execute(new Runnable() {
-                            @Override
-                            public void run() {
-                                listener.doFrameAsync(visibleScene, taskCostMs, frameCostMs, dropFrame, isContainsFrame);
-                            }
-                        });
-=======
                     if (null != listener.getExecutor()) {
                         if (listener.getIntervalFrameReplay() > 0) {
                             listener.collect(focusedActivity, startNs, endNs, dropFrame, isVsyncFrame,
@@ -155,7 +125,6 @@
                     } else {
                         listener.doFrameSync(focusedActivity, startNs, endNs, dropFrame, isVsyncFrame,
                                 intendedFrameTimeNs, inputCostNs, animationCostNs, traversalCostNs);
->>>>>>> 7d4514a9
                     }
 
                     if (config.isDevEnv()) {
@@ -175,7 +144,6 @@
 
     private class FPSCollector extends IDoFrameListener {
 
-
         private Handler frameHandler = new Handler(MatrixHandlerThread.getDefaultHandlerThread().getLooper());
 
         Executor executor = new Executor() {
@@ -193,12 +161,6 @@
         }
 
         @Override
-<<<<<<< HEAD
-        public void doFrameAsync(String visibleScene, long taskCost, long frameCostMs, int droppedFrames, boolean isContainsFrame) {
-            super.doFrameAsync(visibleScene, taskCost, frameCostMs, droppedFrames, isContainsFrame);
-            if (Utils.isEmpty(visibleScene)) {
-                return;
-=======
         public int getIntervalFrameReplay() {
             return 200;
         }
@@ -209,7 +171,6 @@
             for (FrameReplay replay : list) {
                 doReplayInner(replay.focusedActivity, replay.startNs, replay.endNs, replay.dropFrame, replay.isVsyncFrame,
                         replay.intendedFrameTimeNs, replay.inputCostNs, replay.animationCostNs, replay.traversalCostNs);
->>>>>>> 7d4514a9
             }
         }
 
@@ -226,7 +187,7 @@
                 map.put(visibleScene, item);
             }
 
-            item.collect(droppedFrames, isContainsFrame);
+            item.collect(droppedFrames);
 
             if (item.sumFrameCost >= timeSliceMs) { // report
                 map.remove(visibleScene);
@@ -239,7 +200,6 @@
         String visibleScene;
         long sumFrameCost;
         int sumFrame = 0;
-        int sumTaskFrame = 0;
         int sumDroppedFrames;
         // record the level of frames dropped each time
         int[] dropLevel = new int[DropStatus.values().length];
@@ -249,23 +209,11 @@
             this.visibleScene = visibleScene;
         }
 
-<<<<<<< HEAD
-        void collect(int droppedFrames, boolean isContainsFrame) {
-            long frameIntervalCost = UIThreadMonitor.getMonitor().getFrameIntervalNanos();
-            sumFrameCost += (droppedFrames + 1) * frameIntervalCost / Constants.TIME_MILLIS_TO_NANO;
-            sumDroppedFrames += droppedFrames;
-            sumFrame++;
-            if (!isContainsFrame) {
-                sumTaskFrame++;
-            }
-
-=======
         void collect(int droppedFrames) {
             float frameIntervalCost = 1f * UIThreadMonitor.getMonitor().getFrameIntervalNanos() / Constants.TIME_MILLIS_TO_NANO;
             sumFrameCost += (droppedFrames + 1) * frameIntervalCost;
             sumDroppedFrames += droppedFrames;
             sumFrame++;
->>>>>>> 7d4514a9
             if (droppedFrames >= frozenThreshold) {
                 dropLevel[DropStatus.DROPPED_FROZEN.index]++;
                 dropSum[DropStatus.DROPPED_FROZEN.index] += droppedFrames;
@@ -314,7 +262,6 @@
                 resultObject.put(SharePluginInfo.ISSUE_DROP_LEVEL, dropLevelObject);
                 resultObject.put(SharePluginInfo.ISSUE_DROP_SUM, dropSumObject);
                 resultObject.put(SharePluginInfo.ISSUE_FPS, fps);
-                resultObject.put(SharePluginInfo.ISSUE_SUM_TASK_FRAME, sumTaskFrame);
 
                 Issue issue = new Issue();
                 issue.setTag(SharePluginInfo.TAG_PLUGIN_FPS);
@@ -327,7 +274,6 @@
                 sumFrame = 0;
                 sumDroppedFrames = 0;
                 sumFrameCost = 0;
-                sumTaskFrame = 0;
             }
         }
 
