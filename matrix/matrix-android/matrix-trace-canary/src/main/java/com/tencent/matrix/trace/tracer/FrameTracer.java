--- conflicted
+++ resolved
@@ -28,11 +28,7 @@
 
     private static final String TAG = "Matrix.FrameTracer";
     private final HashSet<IDoFrameListener> listeners = new HashSet<>();
-<<<<<<< HEAD
-    private final float frameIntervalMs;
-=======
     private final long frameIntervalNs;
->>>>>>> af67a834
     private final TraceConfig config;
     private long timeSliceMs;
     private boolean isFPSEnable;
@@ -43,11 +39,7 @@
 
     public FrameTracer(TraceConfig config) {
         this.config = config;
-<<<<<<< HEAD
-        this.frameIntervalMs = UIThreadMonitor.getMonitor().getFrameIntervalNanos() / 1000000f;
-=======
         this.frameIntervalNs = UIThreadMonitor.getMonitor().getFrameIntervalNanos();
->>>>>>> af67a834
         this.timeSliceMs = config.getTimeSliceMs();
         this.isFPSEnable = config.isFPSEnable();
         this.frozenThreshold = config.getFrozenThreshold();
