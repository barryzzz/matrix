/*
 * Tencent is pleased to support the open source community by making wechat-matrix available.
 * Copyright (C) 2021 THL A29 Limited, a Tencent company. All rights reserved.
 * Licensed under the BSD 3-Clause License (the "License");
 * you may not use this file except in compliance with the License.
 * You may obtain a copy of the License at
 *
 *      https://opensource.org/licenses/BSD-3-Clause
 *
 * Unless required by applicable law or agreed to in writing,
 * software distributed under the License is distributed on an "AS IS" BASIS,
 * WITHOUT WARRANTIES OR CONDITIONS OF ANY KIND, either express or implied.
 * See the License for the specific language governing permissions and
 * limitations under the License.
 */

package com.tencent.matrix.trace.tracer;

import android.app.Activity;
import android.app.Application;
import android.os.Build;
import android.os.Bundle;
import android.os.Handler;
import android.os.SystemClock;
import android.view.FrameMetrics;
import android.view.Window;

import androidx.annotation.RequiresApi;

import com.tencent.matrix.Matrix;
import com.tencent.matrix.report.Issue;
import com.tencent.matrix.trace.TracePlugin;
import com.tencent.matrix.trace.config.SharePluginInfo;
import com.tencent.matrix.trace.config.TraceConfig;
import com.tencent.matrix.trace.constants.Constants;
import com.tencent.matrix.trace.core.UIThreadMonitor;
import com.tencent.matrix.trace.listeners.IDoFrameListener;
import com.tencent.matrix.trace.util.Utils;
import com.tencent.matrix.util.DeviceUtil;
import com.tencent.matrix.util.MatrixHandlerThread;
import com.tencent.matrix.util.MatrixLog;
import com.tencent.matrix.util.MatrixUtil;

import org.json.JSONException;
import org.json.JSONObject;

import java.util.Arrays;
import java.util.HashMap;
import java.util.HashSet;
import java.util.List;
import java.util.Map;
import java.util.concurrent.Executor;

public class FrameTracer extends Tracer implements Application.ActivityLifecycleCallbacks {

    private static final String TAG = "Matrix.FrameTracer";
    private static boolean useFrameMetrics;
    private final HashSet<IDoFrameListener> listeners = new HashSet<>();
    private DropFrameListener dropFrameListener;
    private int dropFrameListenerThreshold = 0;
    private long frameIntervalNs;
    private int refreshRate;
    private final TraceConfig config;
    private final long timeSliceMs;
    private boolean isFPSEnable;
    private long frozenThreshold;
    private long highThreshold;
    private long middleThreshold;
    private long normalThreshold;
    private int droppedSum = 0;
    private long durationSum = 0;
    private Map<String, Long> lastResumeTimeMap = new HashMap<>();
    private Map<Integer, Window.OnFrameMetricsAvailableListener> frameListenerMap = new HashMap<>();

    public FrameTracer(TraceConfig config, boolean supportFrameMetrics) {
        useFrameMetrics = supportFrameMetrics;
        this.config = config;
        this.frameIntervalNs = UIThreadMonitor.getMonitor().getFrameIntervalNanos();
        this.timeSliceMs = config.getTimeSliceMs();
        this.isFPSEnable = config.isFPSEnable();
        this.frozenThreshold = config.getFrozenThreshold();
        this.highThreshold = config.getHighThreshold();
        this.normalThreshold = config.getNormalThreshold();
        this.middleThreshold = config.getMiddleThreshold();

        MatrixLog.i(TAG, "[init] frameIntervalMs:%s isFPSEnable:%s", frameIntervalNs, isFPSEnable);
        if (isFPSEnable) {
            addListener(new FPSCollector());
        }
    }

    public void addListener(IDoFrameListener listener) {
        synchronized (listeners) {
            listeners.add(listener);
        }
    }

    public void removeListener(IDoFrameListener listener) {
        synchronized (listeners) {
            listeners.remove(listener);
        }
    }

    @Override
    public void onAlive() {
        super.onAlive();
        if (isFPSEnable) {
            if (!useFrameMetrics) {
                UIThreadMonitor.getMonitor().addObserver(this);
            }
            Matrix.with().getApplication().registerActivityLifecycleCallbacks(this);
        }
    }

    @Override
    public void onDead() {
        super.onDead();
        removeDropFrameListener();
        if (isFPSEnable) {
            UIThreadMonitor.getMonitor().removeObserver(this);
            Matrix.with().getApplication().unregisterActivityLifecycleCallbacks(this);
        }
    }

    @Override
    public void doFrame(String focusedActivity, long startNs, long endNs, boolean isVsyncFrame, long intendedFrameTimeNs, long inputCostNs, long animationCostNs, long traversalCostNs) {
        if (isForeground()) {
            notifyListener(focusedActivity, startNs, endNs, isVsyncFrame, intendedFrameTimeNs, inputCostNs, animationCostNs, traversalCostNs);
        }
    }

    public int getDroppedSum() {
        return droppedSum;
    }

    public long getDurationSum() {
        return durationSum;
    }

    private void notifyListener(final String focusedActivity, final long startNs, final long endNs, final boolean isVsyncFrame,
                                final long intendedFrameTimeNs, final long inputCostNs, final long animationCostNs, final long traversalCostNs) {
        long traceBegin = System.currentTimeMillis();
        try {
            final long jitter = endNs - intendedFrameTimeNs;
            final int dropFrame = (int) (jitter / frameIntervalNs);
            if (dropFrameListener != null) {
                if (dropFrame > dropFrameListenerThreshold) {
                    try {
<<<<<<< HEAD
                        if (MatrixUtil.getTopActivityName() != null) {
                            long lastResumeTime = lastResumeTimeMap.get(MatrixUtil.getTopActivityName());
                            dropFrameListener.dropFrame(dropFrame, MatrixUtil.getTopActivityName(), lastResumeTime);
=======
                        if (AppActiveMatrixDelegate.getTopActivityName() != null) {
                            long lastResumeTime = lastResumeTimeMap.get(AppActiveMatrixDelegate.getTopActivityName());
                            dropFrameListener.dropFrame(dropFrame, jitter, AppActiveMatrixDelegate.getTopActivityName(), lastResumeTime);
>>>>>>> 0d696ec0
                        }
                    } catch (Exception e) {
                        MatrixLog.e(TAG, "dropFrameListener error e:" + e.getMessage());
                    }
                }
            }

            droppedSum += dropFrame;
            durationSum += Math.max(jitter, frameIntervalNs);

            synchronized (listeners) {
                for (final IDoFrameListener listener : listeners) {
                    if (config.isDevEnv()) {
                        listener.time = SystemClock.uptimeMillis();
                    }
                    if (null != listener.getExecutor()) {
                        if (listener.getIntervalFrameReplay() > 0) {
                            listener.collect(focusedActivity, startNs, endNs, dropFrame, isVsyncFrame,
                                    intendedFrameTimeNs, inputCostNs, animationCostNs, traversalCostNs);
                        } else {
                            listener.getExecutor().execute(new Runnable() {
                                @Override
                                public void run() {
                                    listener.doFrameAsync(focusedActivity, startNs, endNs, dropFrame, isVsyncFrame,
                                            intendedFrameTimeNs, inputCostNs, animationCostNs, traversalCostNs);
                                }
                            });
                        }
                    } else {
                        listener.doFrameSync(focusedActivity, startNs, endNs, dropFrame, isVsyncFrame,
                                intendedFrameTimeNs, inputCostNs, animationCostNs, traversalCostNs);
                    }

                    if (config.isDevEnv()) {
                        listener.time = SystemClock.uptimeMillis() - listener.time;
                        MatrixLog.d(TAG, "[notifyListener] cost:%sms listener:%s", listener.time, listener);
                    }
                }
            }
        } finally {
            long cost = System.currentTimeMillis() - traceBegin;
            if (config.isDebug() && cost > frameIntervalNs) {
                MatrixLog.w(TAG, "[notifyListener] warm! maybe do heavy work in doFrameSync! size:%s cost:%sms", listeners.size(), cost);
            }
        }
    }


    private class FPSCollector extends IDoFrameListener {

        private Handler frameHandler = new Handler(MatrixHandlerThread.getDefaultHandlerThread().getLooper());

        Executor executor = new Executor() {
            @Override
            public void execute(Runnable command) {
                frameHandler.post(command);
            }
        };

        private HashMap<String, FrameCollectItem> map = new HashMap<>();

        @Override
        public Executor getExecutor() {
            return executor;
        }

        @Override
        public int getIntervalFrameReplay() {
            return 300;
        }

        @Override
        public void doReplay(List<FrameReplay> list) {
            super.doReplay(list);
            for (FrameReplay replay : list) {
                doReplayInner(replay.focusedActivity, replay.startNs, replay.endNs, replay.dropFrame, replay.isVsyncFrame,
                        replay.intendedFrameTimeNs, replay.inputCostNs, replay.animationCostNs, replay.traversalCostNs);
            }
        }

        public void doReplayInner(String visibleScene, long startNs, long endNs, int droppedFrames,
                                  boolean isVsyncFrame, long intendedFrameTimeNs, long inputCostNs,
                                  long animationCostNs, long traversalCostNs) {

            if (Utils.isEmpty(visibleScene)) return;
            if (!isVsyncFrame) return;

            FrameCollectItem item = map.get(visibleScene);
            if (null == item) {
                item = new FrameCollectItem(visibleScene);
                map.put(visibleScene, item);
            }

            item.collect(droppedFrames);
            if (item.sumFrameCost >= timeSliceMs) { // report
                map.remove(visibleScene);
                item.report();
            }
        }
    }

    private class FrameCollectItem {
        String visibleScene;
        long sumFrameCost;
        int sumFrame = 0;
        int sumDroppedFrames;
        // record the level of frames dropped each time
        int[] dropLevel = new int[DropStatus.values().length];
        int[] dropSum = new int[DropStatus.values().length];

        FrameCollectItem(String visibleScene) {
            this.visibleScene = visibleScene;
        }

        void collect(int droppedFrames) {
            float frameIntervalCost = 1f * FrameTracer.this.frameIntervalNs
                    / Constants.TIME_MILLIS_TO_NANO;
            sumFrameCost += (droppedFrames + 1) * frameIntervalCost;
            sumDroppedFrames += droppedFrames;
            sumFrame++;
            if (droppedFrames >= frozenThreshold) {
                dropLevel[DropStatus.DROPPED_FROZEN.index]++;
                dropSum[DropStatus.DROPPED_FROZEN.index] += droppedFrames;
            } else if (droppedFrames >= highThreshold) {
                dropLevel[DropStatus.DROPPED_HIGH.index]++;
                dropSum[DropStatus.DROPPED_HIGH.index] += droppedFrames;
            } else if (droppedFrames >= middleThreshold) {
                dropLevel[DropStatus.DROPPED_MIDDLE.index]++;
                dropSum[DropStatus.DROPPED_MIDDLE.index] += droppedFrames;
            } else if (droppedFrames >= normalThreshold) {
                dropLevel[DropStatus.DROPPED_NORMAL.index]++;
                dropSum[DropStatus.DROPPED_NORMAL.index] += droppedFrames;
            } else {
                dropLevel[DropStatus.DROPPED_BEST.index]++;
                dropSum[DropStatus.DROPPED_BEST.index] += Math.max(droppedFrames, 0);
            }
        }

        void report() {
            float fps = Math.min(refreshRate, 1000.f * sumFrame / sumFrameCost);
            MatrixLog.i(TAG, "[report] FPS:%s %s", fps, toString());
            try {
                TracePlugin plugin = Matrix.with().getPluginByClass(TracePlugin.class);
                if (null == plugin) {
                    return;
                }
                JSONObject dropLevelObject = new JSONObject();
                dropLevelObject.put(DropStatus.DROPPED_FROZEN.name(), dropLevel[DropStatus.DROPPED_FROZEN.index]);
                dropLevelObject.put(DropStatus.DROPPED_HIGH.name(), dropLevel[DropStatus.DROPPED_HIGH.index]);
                dropLevelObject.put(DropStatus.DROPPED_MIDDLE.name(), dropLevel[DropStatus.DROPPED_MIDDLE.index]);
                dropLevelObject.put(DropStatus.DROPPED_NORMAL.name(), dropLevel[DropStatus.DROPPED_NORMAL.index]);
                dropLevelObject.put(DropStatus.DROPPED_BEST.name(), dropLevel[DropStatus.DROPPED_BEST.index]);

                JSONObject dropSumObject = new JSONObject();
                dropSumObject.put(DropStatus.DROPPED_FROZEN.name(), dropSum[DropStatus.DROPPED_FROZEN.index]);
                dropSumObject.put(DropStatus.DROPPED_HIGH.name(), dropSum[DropStatus.DROPPED_HIGH.index]);
                dropSumObject.put(DropStatus.DROPPED_MIDDLE.name(), dropSum[DropStatus.DROPPED_MIDDLE.index]);
                dropSumObject.put(DropStatus.DROPPED_NORMAL.name(), dropSum[DropStatus.DROPPED_NORMAL.index]);
                dropSumObject.put(DropStatus.DROPPED_BEST.name(), dropSum[DropStatus.DROPPED_BEST.index]);

                JSONObject resultObject = new JSONObject();
                resultObject = DeviceUtil.getDeviceInfo(resultObject, plugin.getApplication());

                resultObject.put(SharePluginInfo.ISSUE_SCENE, visibleScene);
                resultObject.put(SharePluginInfo.ISSUE_DROP_LEVEL, dropLevelObject);
                resultObject.put(SharePluginInfo.ISSUE_DROP_SUM, dropSumObject);
                resultObject.put(SharePluginInfo.ISSUE_FPS, fps);

                Issue issue = new Issue();
                issue.setTag(SharePluginInfo.TAG_PLUGIN_FPS);
                issue.setContent(resultObject);
                plugin.onDetectIssue(issue);

            } catch (JSONException e) {
                MatrixLog.e(TAG, "json error", e);
            } finally {
                sumFrame = 0;
                sumDroppedFrames = 0;
                sumFrameCost = 0;
            }
        }


        @Override
        public String toString() {
            return "visibleScene=" + visibleScene
                    + ", sumFrame=" + sumFrame
                    + ", sumDroppedFrames=" + sumDroppedFrames
                    + ", sumFrameCost=" + sumFrameCost
                    + ", dropLevel=" + Arrays.toString(dropLevel);
        }
    }

    public enum DropStatus {
        DROPPED_FROZEN(4), DROPPED_HIGH(3), DROPPED_MIDDLE(2), DROPPED_NORMAL(1), DROPPED_BEST(0);
        public int index;

        DropStatus(int index) {
            this.index = index;
        }

    }

    public void addDropFrameListener(int dropFrameListenerThreshold, DropFrameListener dropFrameListener) {
        this.dropFrameListener = dropFrameListener;
        this.dropFrameListenerThreshold = dropFrameListenerThreshold;
    }

    public void removeDropFrameListener() {
        this.dropFrameListener = null;
    }

    public interface DropFrameListener {
        void dropFrame(int droppedFrame, long jitter, String scene, long lastResumeTime);
    }

    @RequiresApi(api = Build.VERSION_CODES.N)
    @Override
    public void onActivityCreated(final Activity activity, Bundle savedInstanceState) {
        if (useFrameMetrics) {
            this.refreshRate = (int) activity.getWindowManager().getDefaultDisplay().getRefreshRate();
            this.frameIntervalNs = Constants.TIME_SECOND_TO_NANO / (long) refreshRate;
            Window.OnFrameMetricsAvailableListener onFrameMetricsAvailableListener = new Window.OnFrameMetricsAvailableListener() {
                @RequiresApi(api = Build.VERSION_CODES.O)
                @Override
                public void onFrameMetricsAvailable(Window window, FrameMetrics frameMetrics, int dropCountSinceLastInvocation) {
                    FrameMetrics frameMetricsCopy = new FrameMetrics(frameMetrics);
                    long vsynTime = frameMetricsCopy.getMetric(FrameMetrics.VSYNC_TIMESTAMP);
                    long intendedVsyncTime = frameMetricsCopy.getMetric(FrameMetrics.INTENDED_VSYNC_TIMESTAMP);
                    frameMetricsCopy.getMetric(FrameMetrics.DRAW_DURATION);
                    notifyListener(AppActiveMatrixDelegate.INSTANCE.getVisibleScene(), intendedVsyncTime, vsynTime, true, intendedVsyncTime, 0, 0, 0);
                }
            };
            this.frameListenerMap.put(activity.hashCode(), onFrameMetricsAvailableListener);
            activity.getWindow().addOnFrameMetricsAvailableListener(onFrameMetricsAvailableListener, new Handler());
            MatrixLog.i(TAG, "onActivityCreated addOnFrameMetricsAvailableListener");
        }
    }

    @Override
    public void onActivityStarted(Activity activity) {

    }

    @Override
    public void onActivityResumed(Activity activity) {
        lastResumeTimeMap.put(activity.getClass().getName(), System.currentTimeMillis());
    }

    @Override
    public void onActivityPaused(Activity activity) {

    }

    @Override
    public void onActivityStopped(Activity activity) {

    }

    @Override
    public void onActivitySaveInstanceState(Activity activity, Bundle outState) {

    }

    @RequiresApi(api = Build.VERSION_CODES.N)
    @Override
    public void onActivityDestroyed(Activity activity) {
        if (useFrameMetrics) {
            try {
                activity.getWindow().removeOnFrameMetricsAvailableListener(frameListenerMap.remove(activity.hashCode()));
            } catch (Throwable t) {
                MatrixLog.e(TAG, "removeOnFrameMetricsAvailableListener error : " + t.getMessage());
            }
        }
    }
}<|MERGE_RESOLUTION|>--- conflicted
+++ resolved
@@ -25,8 +25,7 @@
 import android.view.FrameMetrics;
 import android.view.Window;
 
-import androidx.annotation.RequiresApi;
-
+import com.tencent.matrix.AppActiveMatrixDelegate;
 import com.tencent.matrix.Matrix;
 import com.tencent.matrix.report.Issue;
 import com.tencent.matrix.trace.TracePlugin;
@@ -50,6 +49,8 @@
 import java.util.List;
 import java.util.Map;
 import java.util.concurrent.Executor;
+
+import androidx.annotation.RequiresApi;
 
 public class FrameTracer extends Tracer implements Application.ActivityLifecycleCallbacks {
 
@@ -146,15 +147,9 @@
             if (dropFrameListener != null) {
                 if (dropFrame > dropFrameListenerThreshold) {
                     try {
-<<<<<<< HEAD
                         if (MatrixUtil.getTopActivityName() != null) {
                             long lastResumeTime = lastResumeTimeMap.get(MatrixUtil.getTopActivityName());
-                            dropFrameListener.dropFrame(dropFrame, MatrixUtil.getTopActivityName(), lastResumeTime);
-=======
-                        if (AppActiveMatrixDelegate.getTopActivityName() != null) {
-                            long lastResumeTime = lastResumeTimeMap.get(AppActiveMatrixDelegate.getTopActivityName());
-                            dropFrameListener.dropFrame(dropFrame, jitter, AppActiveMatrixDelegate.getTopActivityName(), lastResumeTime);
->>>>>>> 0d696ec0
+                            dropFrameListener.dropFrame(dropFrame, jitter, MatrixUtil.getTopActivityName(), lastResumeTime);
                         }
                     } catch (Exception e) {
                         MatrixLog.e(TAG, "dropFrameListener error e:" + e.getMessage());
