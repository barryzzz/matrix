package com.tencent.matrix.trace.tracer;

import android.app.Activity;
import android.app.Application;
import android.os.Bundle;
import android.os.Handler;
import android.util.Log;

import com.tencent.matrix.Matrix;
import com.tencent.matrix.report.Issue;
import com.tencent.matrix.trace.TracePlugin;
import com.tencent.matrix.trace.config.SharePluginInfo;
import com.tencent.matrix.trace.config.TraceConfig;
import com.tencent.matrix.trace.constants.Constants;
import com.tencent.matrix.trace.core.AppMethodBeat;
import com.tencent.matrix.trace.hacker.ActivityThreadHacker;
import com.tencent.matrix.trace.items.MethodItem;
import com.tencent.matrix.trace.listeners.IAppMethodBeatListener;
import com.tencent.matrix.trace.util.TraceDataUtils;
import com.tencent.matrix.util.DeviceUtil;
import com.tencent.matrix.util.MatrixHandlerThread;
import com.tencent.matrix.util.MatrixLog;

import org.json.JSONException;
import org.json.JSONObject;

import java.lang.reflect.Field;
import java.util.HashMap;
import java.util.Iterator;
import java.util.LinkedList;
import java.util.List;
import java.util.Set;

import static android.os.SystemClock.uptimeMillis;

/**
 * Created by caichongyang on 2019/3/04.
 * <p>
 * firstMethod.i       LAUNCH_ACTIVITY   onWindowFocusChange   LAUNCH_ACTIVITY    onWindowFocusChange
 * ^                         ^                   ^                     ^                  ^
 * |                         |                   |                     |                  |
 * |---------app---------|---|---firstActivity---|---------...---------|---careActivity---|
 * |<--applicationCost-->|
 * |<--------------firstScreenCost-------------->|
 * |<---------------------------------------coldCost------------------------------------->|
 * .                         |<-----warmCost---->|
 *
 * </p>
 */

public class StartupTracer extends Tracer implements IAppMethodBeatListener, ActivityThreadHacker.IApplicationCreateListener, Application.ActivityLifecycleCallbacks {

    private static final String TAG = "Matrix.StartupTracer";
    private final TraceConfig config;
    private long firstScreenCost = 0;
    private long coldCost = 0;
    private int activeActivityCount;
    private boolean isWarmStartUp;
    private boolean hasShowSplashActivity;
    private boolean isStartupEnable;
    private Set<String> splashActivities;
    private long coldStartupThresholdMs;
    private long warmStartupThresholdMs;
    private boolean isHasActivity;


    public StartupTracer(TraceConfig config) {
        this.config = config;
        this.isStartupEnable = config.isStartupEnable();
        this.splashActivities = config.getSplashActivities();
        this.coldStartupThresholdMs = config.getColdStartupThresholdMs();
        this.warmStartupThresholdMs = config.getWarmStartupThresholdMs();
        this.isHasActivity = config.isHasActivity();
        ActivityThreadHacker.addListener(this);
    }

    @Override
    protected void onAlive() {
        super.onAlive();
        MatrixLog.i(TAG, "[onAlive] isStartupEnable:%s", isStartupEnable);
        if (isStartupEnable) {
            AppMethodBeat.getInstance().addListener(this);
            Matrix.with().getApplication().registerActivityLifecycleCallbacks(this);
        }
    }

    @Override
    protected void onDead() {
        super.onDead();
        if (isStartupEnable) {
            AppMethodBeat.getInstance().removeListener(this);
            Matrix.with().getApplication().unregisterActivityLifecycleCallbacks(this);
        }
    }

    @Override
<<<<<<< HEAD
    public void onActivityFocused(String activity) {
=======
    public void onApplicationCreateEnd() {
        if (!isHasActivity) {
            long applicationCost = ActivityThreadHacker.getApplicationCost();
            MatrixLog.i(TAG, "onApplicationCreateEnd, applicationCost:%d", applicationCost);
            analyse(applicationCost, 0, applicationCost, false);
        }
    }

    @Override
    public void onActivityFocused(Activity activity) {
        if (ActivityThreadHacker.sApplicationCreateScene == Integer.MIN_VALUE) {
            Log.w(TAG, "start up from unknown scene");
            return;
        }

        String activityName = activity.getClass().getName();
>>>>>>> 7d4514a9
        if (isColdStartup()) {
            boolean isCreatedByLaunchActivity = ActivityThreadHacker.isCreatedByLaunchActivity();
            MatrixLog.i(TAG, "#ColdStartup# activity:%s, splashActivities:%s, empty:%b, "
                            + "isCreatedByLaunchActivity:%b, hasShowSplashActivity:%b, "
                            + "firstScreenCost:%d, now:%d, application_create_begin_time:%d, app_cost:%d",
                    activityName, splashActivities, splashActivities.isEmpty(), isCreatedByLaunchActivity,
                    hasShowSplashActivity, firstScreenCost, uptimeMillis(),
                    ActivityThreadHacker.getEggBrokenTime(), ActivityThreadHacker.getApplicationCost());

            String key = activityName + "@" + activity.hashCode();
            Long createdTime = createdTimeMap.get(key);
            if (createdTime == null) {
                createdTime = 0L;
            }
            createdTimeMap.put(key, uptimeMillis() - createdTime);

            if (firstScreenCost == 0) {
                this.firstScreenCost = uptimeMillis() - ActivityThreadHacker.getEggBrokenTime();
            }
            if (hasShowSplashActivity) {
                coldCost = uptimeMillis() - ActivityThreadHacker.getEggBrokenTime();
            } else {
                if (splashActivities.contains(activityName)) {
                    hasShowSplashActivity = true;
<<<<<<< HEAD
                } else if (splashActivities.isEmpty()) {
                    MatrixLog.i(TAG, "default splash activity[%s]", activity);
                    coldCost = firstScreenCost;
                } else {
                    MatrixLog.w(TAG, "pass this activity[%s] at duration of start up! splashActivities=%s", activity, splashActivities);
                }
            }
            if (coldCost > 0) {
=======
                } else if (splashActivities.isEmpty()) { //process which is has activity but not main UI process
                    if (isCreatedByLaunchActivity) {
                        coldCost = firstScreenCost;
                    } else {
                        firstScreenCost = 0;
                        coldCost = ActivityThreadHacker.getApplicationCost();
                    }
                } else {
                    if (isCreatedByLaunchActivity) {
//                        MatrixLog.e(TAG, "pass this activity[%s] at duration of start up! splashActivities=%s", activity, splashActivities);
                        coldCost = firstScreenCost;
                    } else {
                        firstScreenCost = 0;
                        coldCost = ActivityThreadHacker.getApplicationCost();
                    }
                }
            }
            if (coldCost > 0) {
                Long betweenCost = createdTimeMap.get(key);
                if (null != betweenCost && betweenCost >= 30 * 1000) {
                    MatrixLog.e(TAG, "%s cost too much time[%s] between activity create and onActivityFocused, "
                            + "just throw it.(createTime:%s) ", key, uptimeMillis() - createdTime, createdTime);
                    return;
                }
>>>>>>> 7d4514a9
                analyse(ActivityThreadHacker.getApplicationCost(), firstScreenCost, coldCost, false);
            }

        } else if (isWarmStartUp()) {
            isWarmStartUp = false;
<<<<<<< HEAD
            long warmCost = uptimeMillis() - ActivityThreadHacker.getLastLaunchActivityTime();
            if (warmCost > 0) {
                analyse(ActivityThreadHacker.getApplicationCost(), firstScreenCost, warmCost, true);
=======
            long warmCost = uptimeMillis() - lastCreateActivity;
            MatrixLog.i(TAG, "#WarmStartup# activity:%s, warmCost:%d, now:%d, lastCreateActivity:%d", activityName, warmCost, uptimeMillis(), lastCreateActivity);

            if (warmCost > 0) {
                analyse(0, 0, warmCost, true);
>>>>>>> 7d4514a9
            }
        }

    }

    private boolean isColdStartup() {
        return coldCost == 0;
    }

    private boolean isWarmStartUp() {
        return isWarmStartUp;
    }

    private void analyse(long applicationCost, long firstScreenCost, long allCost, boolean isWarmStartUp) {
        MatrixLog.i(TAG, "[report] applicationCost:%s firstScreenCost:%s allCost:%s isWarmStartUp:%s, createScene:%d",
                applicationCost, firstScreenCost, allCost, isWarmStartUp, ActivityThreadHacker.sApplicationCreateScene);
        long[] data = new long[0];
        if (!isWarmStartUp && allCost >= coldStartupThresholdMs) { // for cold startup
            data = AppMethodBeat.getInstance().copyData(ActivityThreadHacker.sApplicationCreateBeginMethodIndex);
            ActivityThreadHacker.sApplicationCreateBeginMethodIndex.release();

        } else if (isWarmStartUp && allCost >= warmStartupThresholdMs) {
            data = AppMethodBeat.getInstance().copyData(ActivityThreadHacker.sLastLaunchActivityMethodIndex);
            ActivityThreadHacker.sLastLaunchActivityMethodIndex.release();
        }

        MatrixHandlerThread.getDefaultHandler().post(new AnalyseTask(data, applicationCost, firstScreenCost, allCost, isWarmStartUp, ActivityThreadHacker.sApplicationCreateScene));

    }

    private class AnalyseTask implements Runnable {

        long[] data;
        long applicationCost;
        long firstScreenCost;
        long allCost;
        boolean isWarmStartUp;
        int scene;

        AnalyseTask(long[] data, long applicationCost, long firstScreenCost, long allCost, boolean isWarmStartUp, int scene) {
            this.data = data;
            this.scene = scene;
            this.applicationCost = applicationCost;
            this.firstScreenCost = firstScreenCost;
            this.allCost = allCost;
            this.isWarmStartUp = isWarmStartUp;
        }

        @Override
        public void run() {
            LinkedList<MethodItem> stack = new LinkedList();
            if (data.length > 0) {
                TraceDataUtils.structuredDataToStack(data, stack, false, -1);
                TraceDataUtils.trimStack(stack, Constants.TARGET_EVIL_METHOD_STACK, new TraceDataUtils.IStructuredDataFilter() {
                    @Override
                    public boolean isFilter(long during, int filterCount) {
                        return during < filterCount * Constants.TIME_UPDATE_CYCLE_MS;
                    }

                    @Override
                    public int getFilterMaxCount() {
                        return Constants.FILTER_STACK_MAX_COUNT;
                    }

                    @Override
                    public void fallback(List<MethodItem> stack, int size) {
                        MatrixLog.w(TAG, "[fallback] size:%s targetSize:%s stack:%s", size, Constants.TARGET_EVIL_METHOD_STACK, stack);
                        Iterator iterator = stack.listIterator(Math.min(size, Constants.TARGET_EVIL_METHOD_STACK));
                        while (iterator.hasNext()) {
                            iterator.next();
                            iterator.remove();
                        }

                    }
                });
            }

            StringBuilder reportBuilder = new StringBuilder();
            StringBuilder logcatBuilder = new StringBuilder();
            long stackCost = Math.max(allCost, TraceDataUtils.stackToString(stack, reportBuilder, logcatBuilder));
            String stackKey = TraceDataUtils.getTreeKey(stack, stackCost);

            // for logcat
            if ((allCost > coldStartupThresholdMs && !isWarmStartUp)
                    || (allCost > warmStartupThresholdMs && isWarmStartUp)) {
                MatrixLog.w(TAG, "stackKey:%s \n%s", stackKey, logcatBuilder.toString());
            }

            // report
            report(applicationCost, firstScreenCost, reportBuilder, stackKey, stackCost, isWarmStartUp, scene);
        }

        private void report(long applicationCost, long firstScreenCost, StringBuilder reportBuilder, String stackKey,
                            long allCost, boolean isWarmStartUp, int scene) {

            TracePlugin plugin = Matrix.with().getPluginByClass(TracePlugin.class);
            if (null == plugin) {
                return;
            }
            try {
                JSONObject costObject = new JSONObject();
                costObject = DeviceUtil.getDeviceInfo(costObject, Matrix.with().getApplication());
                costObject.put(SharePluginInfo.STAGE_APPLICATION_CREATE, applicationCost);
                costObject.put(SharePluginInfo.STAGE_APPLICATION_CREATE_SCENE, scene);
                costObject.put(SharePluginInfo.STAGE_FIRST_ACTIVITY_CREATE, firstScreenCost);
                costObject.put(SharePluginInfo.STAGE_STARTUP_DURATION, allCost);
                costObject.put(SharePluginInfo.ISSUE_IS_WARM_START_UP, isWarmStartUp);
                Issue issue = new Issue();
                issue.setTag(SharePluginInfo.TAG_PLUGIN_STARTUP);
                issue.setContent(costObject);
                plugin.onDetectIssue(issue);
            } catch (JSONException e) {
                MatrixLog.e(TAG, "[JSONException for StartUpReportTask error: %s", e);
            }


            if ((allCost > coldStartupThresholdMs && !isWarmStartUp)
                    || (allCost > warmStartupThresholdMs && isWarmStartUp)) {

                try {
                    JSONObject jsonObject = new JSONObject();
                    jsonObject = DeviceUtil.getDeviceInfo(jsonObject, Matrix.with().getApplication());
                    jsonObject.put(SharePluginInfo.ISSUE_STACK_TYPE, Constants.Type.STARTUP);
                    jsonObject.put(SharePluginInfo.ISSUE_COST, allCost);
                    jsonObject.put(SharePluginInfo.ISSUE_TRACE_STACK, reportBuilder.toString());
                    jsonObject.put(SharePluginInfo.ISSUE_STACK_KEY, stackKey);
                    jsonObject.put(SharePluginInfo.ISSUE_SUB_TYPE, isWarmStartUp ? 2 : 1);
                    Issue issue = new Issue();
                    issue.setTag(SharePluginInfo.TAG_PLUGIN_EVIL_METHOD);
                    issue.setContent(jsonObject);
                    plugin.onDetectIssue(issue);

                } catch (JSONException e) {
                    MatrixLog.e(TAG, "[JSONException error: %s", e);
                }
            }
        }
    }

    private long lastCreateActivity = 0L;
    private HashMap<String, Long> createdTimeMap = new HashMap<>();
    private boolean isShouldRecordCreateTime = true;

    @Override
    public void onActivityCreated(Activity activity, Bundle savedInstanceState) {
<<<<<<< HEAD
        if (activeActivityCount == 0 && coldCost > 0) {
=======
        MatrixLog.i(TAG, "activeActivityCount:%d, coldCost:%d", activeActivityCount, coldCost);
        if (activeActivityCount == 0 && coldCost > 0) {
            lastCreateActivity = uptimeMillis();
            MatrixLog.i(TAG, "lastCreateActivity:%d, activity:%s", lastCreateActivity, activity.getClass().getName());
>>>>>>> 7d4514a9
            isWarmStartUp = true;
        }
        activeActivityCount++;
        if (isShouldRecordCreateTime) {
            createdTimeMap.put(activity.getClass().getName() + "@" + activity.hashCode(), uptimeMillis());
        }
    }

    @Override
    public void onActivityDestroyed(Activity activity) {
        MatrixLog.i(TAG, "activeActivityCount:%d", activeActivityCount);
        activeActivityCount--;
    }

    @Override
    public void onActivityStarted(Activity activity) {

    }

    @Override
    public void onActivityResumed(Activity activity) {

    }

    @Override
    public void onActivityPaused(Activity activity) {

    }

    @Override
    public void onActivityStopped(Activity activity) {

    }

    @Override
    public void onActivitySaveInstanceState(Activity activity, Bundle outState) {

    }

    @Override
    public void onForeground(boolean isForeground) {
        super.onForeground(isForeground);
        if (!isForeground) {
            checkActivityThread_mCallback();
        }
    }

    private static void checkActivityThread_mCallback() {
        try {
            Class<?> forName = Class.forName("android.app.ActivityThread");
            Field field = forName.getDeclaredField("sCurrentActivityThread");
            field.setAccessible(true);
            Object activityThreadValue = field.get(forName);
            Field mH = forName.getDeclaredField("mH");
            mH.setAccessible(true);
            Object handler = mH.get(activityThreadValue);
            Class<?> handlerClass = handler.getClass().getSuperclass();
            Field callbackField = handlerClass.getDeclaredField("mCallback");
            callbackField.setAccessible(true);
            Handler.Callback currentCallback = (Handler.Callback) callbackField.get(handler);
            MatrixLog.i(TAG, "callback %s", currentCallback);

        } catch (Exception e) {
        }
    }

}<|MERGE_RESOLUTION|>--- conflicted
+++ resolved
@@ -94,9 +94,6 @@
     }
 
     @Override
-<<<<<<< HEAD
-    public void onActivityFocused(String activity) {
-=======
     public void onApplicationCreateEnd() {
         if (!isHasActivity) {
             long applicationCost = ActivityThreadHacker.getApplicationCost();
@@ -113,7 +110,6 @@
         }
 
         String activityName = activity.getClass().getName();
->>>>>>> 7d4514a9
         if (isColdStartup()) {
             boolean isCreatedByLaunchActivity = ActivityThreadHacker.isCreatedByLaunchActivity();
             MatrixLog.i(TAG, "#ColdStartup# activity:%s, splashActivities:%s, empty:%b, "
@@ -138,16 +134,6 @@
             } else {
                 if (splashActivities.contains(activityName)) {
                     hasShowSplashActivity = true;
-<<<<<<< HEAD
-                } else if (splashActivities.isEmpty()) {
-                    MatrixLog.i(TAG, "default splash activity[%s]", activity);
-                    coldCost = firstScreenCost;
-                } else {
-                    MatrixLog.w(TAG, "pass this activity[%s] at duration of start up! splashActivities=%s", activity, splashActivities);
-                }
-            }
-            if (coldCost > 0) {
-=======
                 } else if (splashActivities.isEmpty()) { //process which is has activity but not main UI process
                     if (isCreatedByLaunchActivity) {
                         coldCost = firstScreenCost;
@@ -172,23 +158,16 @@
                             + "just throw it.(createTime:%s) ", key, uptimeMillis() - createdTime, createdTime);
                     return;
                 }
->>>>>>> 7d4514a9
                 analyse(ActivityThreadHacker.getApplicationCost(), firstScreenCost, coldCost, false);
             }
 
         } else if (isWarmStartUp()) {
             isWarmStartUp = false;
-<<<<<<< HEAD
-            long warmCost = uptimeMillis() - ActivityThreadHacker.getLastLaunchActivityTime();
-            if (warmCost > 0) {
-                analyse(ActivityThreadHacker.getApplicationCost(), firstScreenCost, warmCost, true);
-=======
             long warmCost = uptimeMillis() - lastCreateActivity;
             MatrixLog.i(TAG, "#WarmStartup# activity:%s, warmCost:%d, now:%d, lastCreateActivity:%d", activityName, warmCost, uptimeMillis(), lastCreateActivity);
 
             if (warmCost > 0) {
                 analyse(0, 0, warmCost, true);
->>>>>>> 7d4514a9
             }
         }
 
@@ -334,14 +313,10 @@
 
     @Override
     public void onActivityCreated(Activity activity, Bundle savedInstanceState) {
-<<<<<<< HEAD
-        if (activeActivityCount == 0 && coldCost > 0) {
-=======
         MatrixLog.i(TAG, "activeActivityCount:%d, coldCost:%d", activeActivityCount, coldCost);
         if (activeActivityCount == 0 && coldCost > 0) {
             lastCreateActivity = uptimeMillis();
             MatrixLog.i(TAG, "lastCreateActivity:%d, activity:%s", lastCreateActivity, activity.getClass().getName());
->>>>>>> 7d4514a9
             isWarmStartUp = true;
         }
         activeActivityCount++;
