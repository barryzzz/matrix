--- conflicted
+++ resolved
@@ -150,14 +150,9 @@
 
         } else if (isWarmStartUp()) {
             isWarmStartUp = false;
-<<<<<<< HEAD
             long warmCost = uptimeMillis() - lastCreateActivity;
             MatrixLog.i(TAG, "#WarmStartup# activity:%s, warmCost:%d", activity, warmCost);
-=======
-            long warmCost = uptimeMillis() - ActivityThreadHacker.getLastLaunchActivityTime();
-            MatrixLog.i(TAG, "#WarmStartup# activity:%s, warmCost:%d, now:%d, lastTime:%d",
-                    activity, warmCost, uptimeMillis(), ActivityThreadHacker.getLastLaunchActivityTime());
->>>>>>> d789d067
+
             if (warmCost > 0) {
                 analyse(0, 0, warmCost, true);
             }
