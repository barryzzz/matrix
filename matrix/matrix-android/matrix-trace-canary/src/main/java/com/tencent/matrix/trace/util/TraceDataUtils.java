package com.tencent.matrix.trace.util;

import android.util.Log;

import com.tencent.matrix.trace.constants.Constants;
import com.tencent.matrix.trace.core.AppMethodBeat;
import com.tencent.matrix.trace.items.MethodItem;
import com.tencent.matrix.util.MatrixLog;

import java.util.Collections;
import java.util.Comparator;
import java.util.Iterator;
import java.util.LinkedList;
import java.util.List;
import java.util.ListIterator;

public class TraceDataUtils {

    private static final String TAG = "Matrix.TraceDataUtils";

    public interface IStructuredDataFilter {
        boolean isFilter(long during, int filterCount);

        int getFilterMaxCount();

        void fallback(List<MethodItem> stack, int size);
    }

    public static void structuredDataToStack(long[] buffer, LinkedList<MethodItem> result, boolean isStrict, long endTime) {
        long lastInId = 0L;
        int depth = 0;
        LinkedList<Long> rawData = new LinkedList<>();
        boolean isBegin = !isStrict;

        for (long trueId : buffer) {
            if (0 == trueId) {
                continue;
            }
            if (isStrict) {
                if (isIn(trueId) && AppMethodBeat.METHOD_ID_DISPATCH == getMethodId(trueId)) {
                    isBegin = true;
                }

                if (!isBegin) {
                    MatrixLog.d(TAG, "never begin! pass this method[%s]", getMethodId(trueId));
                    continue;
                }

            }
            if (isIn(trueId)) {
                lastInId = getMethodId(trueId);
                if (lastInId == AppMethodBeat.METHOD_ID_DISPATCH) {
                    depth = 0;
                }
                depth++;
                rawData.push(trueId);
            } else {
                int outMethodId = getMethodId(trueId);
                if (!rawData.isEmpty()) {
                    long in = rawData.pop();
                    depth--;
                    int inMethodId;
                    LinkedList<Long> tmp = new LinkedList<>();
                    tmp.add(in);
                    while ((inMethodId = getMethodId(in)) != outMethodId && !rawData.isEmpty()) {
                        MatrixLog.w(TAG, "pop inMethodId[%s] to continue match ouMethodId[%s]", inMethodId, outMethodId);
                        in = rawData.pop();
                        depth--;
                        tmp.add(in);
                    }

                    if (inMethodId != outMethodId && inMethodId == AppMethodBeat.METHOD_ID_DISPATCH) {
                        MatrixLog.e(TAG, "inMethodId[%s] != outMethodId[%s] throw this outMethodId!", inMethodId, outMethodId);
                        rawData.addAll(tmp);
                        depth += rawData.size();
                        continue;
                    }

                    long outTime = getTime(trueId);
                    long inTime = getTime(in);
                    long during = outTime - inTime;
                    if (during < 0) {
                        MatrixLog.e(TAG, "[structuredDataToStack] trace during invalid:%d", during);
                        rawData.clear();
                        result.clear();
                        return;
                    }
                    MethodItem methodItem = new MethodItem(outMethodId, (int) during, depth);
                    addMethodItem(result, methodItem);
                } else {
                    MatrixLog.w(TAG, "[structuredDataToStack] method[%s] not found in! ", outMethodId);
                }
            }
        }

        while (!rawData.isEmpty() && isStrict) {
            long trueId = rawData.pop();
            int methodId = getMethodId(trueId);
            boolean isIn = isIn(trueId);
            long inTime = getTime(trueId) + AppMethodBeat.getDiffTime();
            MatrixLog.w(TAG, "[structuredDataToStack] has never out method[%s], isIn:%s, inTime:%s, endTime:%s,rawData size:%s",
                    methodId, isIn, inTime, endTime, rawData.size());
            if (!isIn) {
                MatrixLog.e(TAG, "[structuredDataToStack] why has out Method[%s]? is wrong! ", methodId);
                continue;
            }
            MethodItem methodItem = new MethodItem(methodId, (int) (endTime - inTime), rawData.size());
            addMethodItem(result, methodItem);
        }
        TreeNode root = new TreeNode(null, null);
        stackToTree(result, root);
        result.clear();
        treeToStack(root, result);
    }

    private static boolean isIn(long trueId) {
        return ((trueId >> 63) & 0x1) == 1;
    }

    private static long getTime(long trueId) {
        return trueId & 0x7FFFFFFFFFFL;
    }

    private static int getMethodId(long trueId) {
        return (int) ((trueId >> 43) & 0xFFFFFL);
    }

    private static int addMethodItem(LinkedList<MethodItem> resultStack, MethodItem item) {
        if (AppMethodBeat.isDev) {
            Log.v(TAG, "method:" + item);
        }
        MethodItem last = null;
        if (!resultStack.isEmpty()) {
            last = resultStack.peek();
        }
        if (null != last && last.methodId == item.methodId && last.depth == item.depth && 0 != item.depth) {
            item.durTime = item.durTime == Constants.DEFAULT_ANR ? last.durTime : item.durTime;
            last.mergeMore(item.durTime);
            return last.durTime;
        } else {
            resultStack.push(item);
            return item.durTime;
        }
    }

    private static void rechange(TreeNode root) {
        if (root.children.isEmpty()) {
            return;
        }
        TreeNode[] nodes = new TreeNode[root.children.size()];
        root.children.toArray(nodes);
        root.children.clear();
        for (TreeNode node : nodes) {
            root.children.addFirst(node);
            rechange(node);
        }
    }

    private static void treeToStack(TreeNode root, LinkedList<MethodItem> list) {

        for (int i = 0; i < root.children.size(); i++) {
            TreeNode node = root.children.get(i);
            if (node.item != null) {
                list.add(node.item);
            }
            if (!node.children.isEmpty()) {
                treeToStack(node, list);
            }
        }
    }


    /**
     * Structured the method stack as a tree Data structure
     *
     * @param resultStack
     * @return
     */
    public static int stackToTree(LinkedList<MethodItem> resultStack, TreeNode root) {
        TreeNode lastNode = null;
        ListIterator<MethodItem> iterator = resultStack.listIterator(0);
        int count = 0;
        while (iterator.hasNext()) {
            TreeNode node = new TreeNode(iterator.next(), lastNode);
            count++;
            if (null == lastNode && node.depth() != 0) {
                MatrixLog.e(TAG, "[stackToTree] begin error! why the first node'depth is not 0!");
                return 0;
            }
            int depth = node.depth();
            if (lastNode == null || depth == 0) {
                root.add(node);
            } else if (lastNode.depth() >= depth) {
                while (null != lastNode && lastNode.depth() > depth) {
                    lastNode = lastNode.father;
                }
                if (lastNode != null && lastNode.father != null) {
                    node.father = lastNode.father;
                    lastNode.father.add(node);
                }
            } else {
                lastNode.add(node);
            }
            lastNode = node;
        }
        return count;
    }


    public static long stackToString(LinkedList<MethodItem> stack, StringBuilder reportBuilder, StringBuilder logcatBuilder) {
        logcatBuilder.append("|*\t\tTraceStack:").append("\n");
<<<<<<< HEAD
        logcatBuilder.append("|*\t\t\t[id count cost]").append("\n");
=======
        logcatBuilder.append("|*\t\t[id count cost]").append("\n");
>>>>>>> 7d4514a9
        Iterator<MethodItem> listIterator = stack.iterator();
        long stackCost = 0; // fix cost
        while (listIterator.hasNext()) {
            MethodItem item = listIterator.next();
            reportBuilder.append(item.toString()).append('\n');
            logcatBuilder.append("|*\t\t").append(item.print()).append('\n');

            if (stackCost < item.durTime) {
                stackCost = item.durTime;
            }
        }
        return stackCost;
    }


    public static int countTreeNode(TreeNode node) {
        int count = node.children.size();
        Iterator<TreeNode> iterator = node.children.iterator();
        while (iterator.hasNext()) {
            count += countTreeNode(iterator.next());
        }
        return count;
    }

    /**
     * it's the node for the stack tree
     */
    public static final class TreeNode {
        MethodItem item;
        TreeNode father;

        LinkedList<TreeNode> children = new LinkedList<>();

        TreeNode(MethodItem item, TreeNode father) {
            this.item = item;
            this.father = father;
        }

        private int depth() {
            return null == item ? 0 : item.depth;
        }

        private void add(TreeNode node) {
            children.addFirst(node);
        }

        private boolean isLeaf() {
            return children.isEmpty();
        }
    }

    public static void printTree(TreeNode root, StringBuilder print) {
        print.append("|*   TraceStack: ").append("\n");
        printTree(root, 0, print, "|*        ");
    }

    public static void printTree(TreeNode root, int depth, StringBuilder ss, String prefixStr) {

        StringBuilder empty = new StringBuilder(prefixStr);

        for (int i = 0; i <= depth; i++) {
            empty.append("    ");
        }
        for (int i = 0; i < root.children.size(); i++) {
            TreeNode node = root.children.get(i);
            ss.append(empty.toString()).append(node.item.methodId).append("[").append(node.item.durTime).append("]").append("\n");
            if (!node.children.isEmpty()) {
                printTree(node, depth + 1, ss, prefixStr);
            }
        }
    }


    public static void trimStack(List<MethodItem> stack, int targetCount, IStructuredDataFilter filter) {
        if (0 > targetCount) {
            stack.clear();
            return;
        }

        int filterCount = 1;
        int curStackSize = stack.size();
        while (curStackSize > targetCount) {
            ListIterator<MethodItem> iterator = stack.listIterator(stack.size());
            while (iterator.hasPrevious()) {
                MethodItem item = iterator.previous();
                if (filter.isFilter(item.durTime, filterCount)) {
                    iterator.remove();
                    curStackSize--;
                    if (curStackSize <= targetCount) {
                        return;
                    }
                }
            }
            curStackSize = stack.size();
            filterCount++;
            if (filter.getFilterMaxCount() < filterCount) {
                break;
            }
        }
        int size = stack.size();
        if (size > targetCount) {
            filter.fallback(stack, size);
        }
    }

    @Deprecated
    public static String getTreeKey(List<MethodItem> stack, final int targetCount) {
        StringBuilder ss = new StringBuilder();
        final List<MethodItem> tmp = new LinkedList<>(stack);
        trimStack(tmp, targetCount, new TraceDataUtils.IStructuredDataFilter() {
            @Override
            public boolean isFilter(long during, int filterCount) {
                return during < filterCount * Constants.TIME_UPDATE_CYCLE_MS;
            }

            @Override
            public int getFilterMaxCount() {
                return Constants.FILTER_STACK_MAX_COUNT;
            }

            @Override
            public void fallback(List<MethodItem> stack, int size) {
                MatrixLog.w(TAG, "[getTreeKey] size:%s targetSize:%s", size, targetCount);
                Iterator iterator = stack.listIterator(Math.min(size, targetCount));
                while (iterator.hasNext()) {
                    iterator.next();
                    iterator.remove();
                }
            }
        });
        for (MethodItem item : tmp) {
            ss.append(item.methodId + "|");
        }
        return ss.toString();
    }

    public static String getTreeKey(List<MethodItem> stack, long stackCost) {
        StringBuilder ss = new StringBuilder();
        long allLimit = (long) (stackCost * Constants.FILTER_STACK_KEY_ALL_PERCENT);

        LinkedList<MethodItem> sortList = new LinkedList<>();

        for (MethodItem item : stack) {
            if (item.durTime >= allLimit) {
                sortList.add(item);
            }
        }

        Collections.sort(sortList, new Comparator<MethodItem>() {
            @Override
            public int compare(MethodItem o1, MethodItem o2) {
                return Integer.compare((o2.depth + 1) * o2.durTime, (o1.depth + 1) * o1.durTime);
            }
        });

        if (sortList.isEmpty() && !stack.isEmpty()) {
            MethodItem root = stack.get(0);
            sortList.add(root);
        } else if (sortList.size() > 1 && sortList.peek().methodId == AppMethodBeat.METHOD_ID_DISPATCH) {
            sortList.removeFirst();
        }

        for (MethodItem item : sortList) {
            ss.append(item.methodId + "|");
            break;
        }
        return ss.toString();
    }


}<|MERGE_RESOLUTION|>--- conflicted
+++ resolved
@@ -209,11 +209,7 @@
 
     public static long stackToString(LinkedList<MethodItem> stack, StringBuilder reportBuilder, StringBuilder logcatBuilder) {
         logcatBuilder.append("|*\t\tTraceStack:").append("\n");
-<<<<<<< HEAD
-        logcatBuilder.append("|*\t\t\t[id count cost]").append("\n");
-=======
         logcatBuilder.append("|*\t\t[id count cost]").append("\n");
->>>>>>> 7d4514a9
         Iterator<MethodItem> listIterator = stack.iterator();
         long stackCost = 0; // fix cost
         while (listIterator.hasNext()) {
