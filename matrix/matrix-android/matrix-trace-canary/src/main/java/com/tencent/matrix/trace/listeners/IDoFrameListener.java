/*
 * Tencent is pleased to support the open source community by making wechat-matrix available.
 * Copyright (C) 2018 THL A29 Limited, a Tencent company. All rights reserved.
 * Licensed under the BSD 3-Clause License (the "License");
 * you may not use this file except in compliance with the License.
 * You may obtain a copy of the License at
 *
 *      https://opensource.org/licenses/BSD-3-Clause
 *
 * Unless required by applicable law or agreed to in writing,
 * software distributed under the License is distributed on an "AS IS" BASIS,
 * WITHOUT WARRANTIES OR CONDITIONS OF ANY KIND, either express or implied.
 * See the License for the specific language governing permissions and
 * limitations under the License.
 */

package com.tencent.matrix.trace.listeners;

import android.os.Handler;

import com.tencent.matrix.util.MatrixHandlerThread;

/**
 * Created by caichongyang on 2017/5/26.
 **/
public class IDoFrameListener {

    private Handler handler;
<<<<<<< HEAD
=======
    public long time;
>>>>>>> 68d75079

    public IDoFrameListener() {

    }

    public IDoFrameListener(Handler handler) {
        this.handler = handler;
    }


<<<<<<< HEAD
    public void doFrameAsync(String focusedActivityName, long frameCost, int droppedFrames) {

    }

    public void doFrameSync(String focusedActivityName, long frameCost, int droppedFrames) {
=======
    public void doFrameAsync(String visibleScene, long frameCost, int droppedFrames) {

    }

    public void doFrameSync(String visibleScene, long frameCost, int droppedFrames) {
>>>>>>> 68d75079

    }

    public Handler getHandler() {
        if (handler == null) {
            handler = new Handler(MatrixHandlerThread.getDefaultHandlerThread().getLooper());
        }
        return handler;
    }


}<|MERGE_RESOLUTION|>--- conflicted
+++ resolved
@@ -26,10 +26,7 @@
 public class IDoFrameListener {
 
     private Handler handler;
-<<<<<<< HEAD
-=======
     public long time;
->>>>>>> 68d75079
 
     public IDoFrameListener() {
 
@@ -40,19 +37,11 @@
     }
 
 
-<<<<<<< HEAD
-    public void doFrameAsync(String focusedActivityName, long frameCost, int droppedFrames) {
-
-    }
-
-    public void doFrameSync(String focusedActivityName, long frameCost, int droppedFrames) {
-=======
     public void doFrameAsync(String visibleScene, long frameCost, int droppedFrames) {
 
     }
 
     public void doFrameSync(String visibleScene, long frameCost, int droppedFrames) {
->>>>>>> 68d75079
 
     }
 
