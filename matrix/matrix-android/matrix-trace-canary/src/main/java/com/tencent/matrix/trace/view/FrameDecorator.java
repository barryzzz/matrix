package com.tencent.matrix.trace.view;

import android.animation.Animator;
import android.animation.PropertyValuesHolder;
import android.animation.ValueAnimator;
import android.annotation.SuppressLint;
import android.content.Context;
import android.graphics.PixelFormat;
import android.os.Build;
import android.os.Handler;
import android.os.Looper;
import android.util.DisplayMetrics;
import android.view.Gravity;
import android.view.MotionEvent;
import android.view.View;
import android.view.WindowManager;
import android.view.animation.AccelerateInterpolator;
import android.widget.TextView;

import com.tencent.matrix.AppActiveMatrixDelegate;
import com.tencent.matrix.Matrix;
import com.tencent.matrix.listeners.IAppForeground;
import com.tencent.matrix.trace.R;
import com.tencent.matrix.trace.TracePlugin;
import com.tencent.matrix.trace.constants.Constants;
import com.tencent.matrix.trace.core.UIThreadMonitor;
import com.tencent.matrix.trace.listeners.IDoFrameListener;
import com.tencent.matrix.trace.tracer.FrameTracer;
import com.tencent.matrix.util.MatrixHandlerThread;
import com.tencent.matrix.util.MatrixLog;

<<<<<<< HEAD
=======
import java.util.Objects;
>>>>>>> 7d4514a9
import java.util.concurrent.Executor;

public class FrameDecorator extends IDoFrameListener implements IAppForeground {
    private static final String TAG = "Matrix.FrameDecorator";
    private WindowManager windowManager;
    private WindowManager.LayoutParams layoutParam;
    private boolean isShowing;
    private FloatFrameView view;
    private static Handler mainHandler = new Handler(Looper.getMainLooper());
    private Handler handler;
    private static FrameDecorator instance;
    private static final Object lock = new Object();
    private View.OnClickListener clickListener;
    private DisplayMetrics displayMetrics = new DisplayMetrics();
    private boolean isEnable = true;
    private float frameIntervalMs;
    private float maxFps;


    private int bestColor;
    private int normalColor;
    private int middleColor;
    private int highColor;
    private int frozenColor;


    @SuppressLint("ClickableViewAccessibility")
    private FrameDecorator(Context context, final FloatFrameView view) {
        this.frameIntervalMs = 1f * UIThreadMonitor.getMonitor().getFrameIntervalNanos() / Constants.TIME_MILLIS_TO_NANO;
        this.maxFps = Math.round(1000f / frameIntervalMs);
        this.view = view;
        view.fpsView.setText(String.format("%.2f FPS", maxFps));
        this.bestColor = context.getResources().getColor(R.color.level_best_color);
        this.normalColor = context.getResources().getColor(R.color.level_normal_color);
        this.middleColor = context.getResources().getColor(R.color.level_middle_color);
        this.highColor = context.getResources().getColor(R.color.level_high_color);
        this.frozenColor = context.getResources().getColor(R.color.level_frozen_color);

        AppActiveMatrixDelegate.INSTANCE.addListener(this);
        view.addOnAttachStateChangeListener(new View.OnAttachStateChangeListener() {
            @Override
            public void onViewAttachedToWindow(View v) {
                MatrixLog.i(TAG, "onViewAttachedToWindow");
                if (Matrix.isInstalled()) {
                    TracePlugin tracePlugin = Matrix.with().getPluginByClass(TracePlugin.class);
                    if (null != tracePlugin) {
                        FrameTracer tracer = tracePlugin.getFrameTracer();
                        tracer.addListener(FrameDecorator.this);
                    }
                }
            }

            @Override
            public void onViewDetachedFromWindow(View v) {
                MatrixLog.i(TAG, "onViewDetachedFromWindow");
                if (Matrix.isInstalled()) {
                    TracePlugin tracePlugin = Matrix.with().getPluginByClass(TracePlugin.class);
                    if (null != tracePlugin) {
                        FrameTracer tracer = tracePlugin.getFrameTracer();
                        tracer.removeListener(FrameDecorator.this);
                    }
                }
            }
        });
        initLayoutParams(context);

        view.setOnTouchListener(new View.OnTouchListener() {
            float downX = 0;
            float downY = 0;
            int downOffsetX = 0;
            int downOffsetY = 0;

            @Override
            public boolean onTouch(final View v, MotionEvent event) {
                switch (event.getAction()) {
                    case MotionEvent.ACTION_DOWN:
                        downX = event.getX();
                        downY = event.getY();
                        downOffsetX = layoutParam.x;
                        downOffsetY = layoutParam.y;
                        break;
                    case MotionEvent.ACTION_MOVE:
                        float moveX = event.getX();
                        float moveY = event.getY();
                        layoutParam.x += (moveX - downX) / 3;
                        layoutParam.y += (moveY - downY) / 3;
                        if (v != null) {
                            windowManager.updateViewLayout(v, layoutParam);
                        }
                        break;
                    case MotionEvent.ACTION_UP:

                        PropertyValuesHolder holder = PropertyValuesHolder.ofInt("trans", layoutParam.x,
                                layoutParam.x > displayMetrics.widthPixels / 2 ? displayMetrics.widthPixels - view.getWidth() : 0);

                        Animator animator = ValueAnimator.ofPropertyValuesHolder(holder);
                        ((ValueAnimator) animator).addUpdateListener(new ValueAnimator.AnimatorUpdateListener() {
                            @Override
                            public void onAnimationUpdate(ValueAnimator animation) {
                                if (!isShowing) {
                                    return;
                                }
                                int value = (int) animation.getAnimatedValue("trans");
                                layoutParam.x = value;
                                windowManager.updateViewLayout(v, layoutParam);
                            }
                        });
                        animator.setInterpolator(new AccelerateInterpolator());
                        animator.setDuration(180).start();

                        int upOffsetX = layoutParam.x;
                        int upOffsetY = layoutParam.y;
                        if (Math.abs(upOffsetX - downOffsetX) <= 20 && Math.abs(upOffsetY - downOffsetY) <= 20) {
                            if (null != clickListener) {
                                clickListener.onClick(v);
                            }
                        }
                        break;
                }
                return true;
            }

        });
    }

    public void setClickListener(View.OnClickListener clickListener) {
        this.clickListener = clickListener;
    }

    public void setExtraInfo(String info) {
        if (getView() != null) {
            TextView textView = getView().findViewById(R.id.extra_info);
            if (null != textView) {
                textView.setText(info);
            }
        }
    }


    private long sumFrameCost;
    private long[] lastCost = new long[1];
    private long sumFrames;
<<<<<<< HEAD
    private long[] lastFrames = new long[1];
=======
    private int belongColor = bestColor;
    private long[] lastFrames = new long[1];
    private int[] dropLevel = new int[FrameTracer.DropStatus.values().length];
    private int[] sumDropLevel = new int[FrameTracer.DropStatus.values().length];
    private String lastVisibleScene = "default";
>>>>>>> 7d4514a9

    private Runnable updateDefaultRunnable = new Runnable() {
        @Override
        public void run() {
            view.fpsView.setText(String.format("%.2f FPS", maxFps));
            view.fpsView.setTextColor(view.getResources().getColor(R.color.level_best_color));
        }
    };


    @Override
<<<<<<< HEAD
    public void doFrameAsync(String visibleScene, long taskCost, long frameCostMs, int droppedFrames, boolean isContainsFrame) {
        super.doFrameAsync(visibleScene, taskCost, frameCostMs, droppedFrames, isContainsFrame);
        sumFrameCost += (droppedFrames + 1) * UIThreadMonitor.getMonitor().getFrameIntervalNanos() / Constants.TIME_MILLIS_TO_NANO;
=======
    public void doFrameAsync(String focusedActivity, long startNs, long endNs, int dropFrame, boolean isVsyncFrame, long intendedFrameTimeNs, long inputCostNs, long animationCostNs, long traversalCostNs) {
        super.doFrameAsync(focusedActivity, startNs, endNs, dropFrame, isVsyncFrame, intendedFrameTimeNs, inputCostNs, animationCostNs, traversalCostNs);

        if (!Objects.equals(focusedActivity, lastVisibleScene)) {
            dropLevel = new int[FrameTracer.DropStatus.values().length];
            lastVisibleScene = focusedActivity;
            lastCost[0] = 0;
            lastFrames[0] = 0;
        }

        sumFrameCost += (dropFrame + 1) * frameIntervalMs;
>>>>>>> 7d4514a9
        sumFrames += 1;
        float duration = sumFrameCost - lastCost[0];

        if (dropFrame >= Constants.DEFAULT_DROPPED_FROZEN) {
            dropLevel[FrameTracer.DropStatus.DROPPED_FROZEN.index]++;
            sumDropLevel[FrameTracer.DropStatus.DROPPED_FROZEN.index]++;
            belongColor = frozenColor;
        } else if (dropFrame >= Constants.DEFAULT_DROPPED_HIGH) {
            dropLevel[FrameTracer.DropStatus.DROPPED_HIGH.index]++;
            sumDropLevel[FrameTracer.DropStatus.DROPPED_HIGH.index]++;
            if (belongColor != frozenColor) {
                belongColor = highColor;
            }
        } else if (dropFrame >= Constants.DEFAULT_DROPPED_MIDDLE) {
            dropLevel[FrameTracer.DropStatus.DROPPED_MIDDLE.index]++;
            sumDropLevel[FrameTracer.DropStatus.DROPPED_MIDDLE.index]++;
            if (belongColor != frozenColor && belongColor != highColor) {
                belongColor = middleColor;
            }
        } else if (dropFrame >= Constants.DEFAULT_DROPPED_NORMAL) {
            dropLevel[FrameTracer.DropStatus.DROPPED_NORMAL.index]++;
            sumDropLevel[FrameTracer.DropStatus.DROPPED_NORMAL.index]++;
            if (belongColor != frozenColor && belongColor != highColor && belongColor != middleColor) {
                belongColor = normalColor;
            }
        } else {
            dropLevel[FrameTracer.DropStatus.DROPPED_BEST.index]++;
            sumDropLevel[FrameTracer.DropStatus.DROPPED_BEST.index]++;
            if (belongColor != frozenColor && belongColor != highColor && belongColor != middleColor && belongColor != normalColor) {
                belongColor = bestColor;
            }
        }


        long collectFrame = sumFrames - lastFrames[0];
        if (duration >= 200) {
            final float fps = Math.min(maxFps, 1000.f * collectFrame / duration);
            updateView(view, fps, belongColor,
                    dropLevel[FrameTracer.DropStatus.DROPPED_NORMAL.index],
                    dropLevel[FrameTracer.DropStatus.DROPPED_MIDDLE.index],
                    dropLevel[FrameTracer.DropStatus.DROPPED_HIGH.index],
                    dropLevel[FrameTracer.DropStatus.DROPPED_FROZEN.index],
                    sumDropLevel[FrameTracer.DropStatus.DROPPED_NORMAL.index],
                    sumDropLevel[FrameTracer.DropStatus.DROPPED_MIDDLE.index],
                    sumDropLevel[FrameTracer.DropStatus.DROPPED_HIGH.index],
                    sumDropLevel[FrameTracer.DropStatus.DROPPED_FROZEN.index]);
            belongColor = bestColor;
            lastCost[0] = sumFrameCost;
            lastFrames[0] = sumFrames;
            mainHandler.removeCallbacks(updateDefaultRunnable);
            mainHandler.postDelayed(updateDefaultRunnable, 250);
        }
    }

    private void updateView(final FloatFrameView view, final float fps, final int belongColor,
                            final int normal, final int middle, final int high, final int frozen,
                            final int sumNormal, final int sumMiddle, final int sumHigh, final int sumFrozen) {
        int all = normal + middle + high + frozen;
        float frozenValue = all <= 0 ? 0 : 1.f * frozen / all * 60;
        float highValue = all <= 0 ? 0 : 1.f * high / all * 25;
        float middleValue = all <= 0 ? 0 : 1.f * middle / all * 14;
        float normaValue = all <= 0 ? 0 : 1.f * normal / all * 1;
        float qiWang = frozenValue + highValue + middleValue + normaValue;

        int sumAll = sumNormal + sumMiddle + sumHigh + sumFrozen;
        float sumFrozenValue = sumAll <= 0 ? 0 : 1.f * sumFrozen / sumAll * 60;
        float sumHighValue = sumAll <= 0 ? 0 : 1.f * sumHigh / sumAll * 25;
        float sumMiddleValue = sumAll <= 0 ? 0 : 1.f * sumMiddle / sumAll * 14;
        float sumNormaValue = sumAll <= 0 ? 0 : 1.f * sumNormal / sumAll * 1;
        float sumQiWang = sumFrozenValue + sumHighValue + sumMiddleValue + sumNormaValue;

        final String radioFrozen = String.format("%.1f", frozenValue);
        final String radioHigh = String.format("%.1f", highValue);
        final String radioMiddle = String.format("%.1f", middleValue);
        final String radioNormal = String.format("%.1f", normaValue);
        final String qiWangStr = String.format("current: %.1f", qiWang);

        final String sumRadioFrozen = String.format("%.1f", sumFrozenValue);
        final String sumRadioHigh = String.format("%.1f", sumHighValue);
        final String sumRadioMiddle = String.format("%.1f", sumMiddleValue);
        final String sumRadioNormal = String.format("%.1f", sumNormaValue);
        final String sumQiWangStr = String.format("sum: %.1f", sumQiWang);

        final String fpsStr = String.format("%.2f FPS", fps);

        mainHandler.post(new Runnable() {
            @Override
            public void run() {
                view.chartView.addFps((int) fps, belongColor);
                view.fpsView.setText(fpsStr);
                view.fpsView.setTextColor(belongColor);

                view.qiWangView.setText(qiWangStr);
                view.levelFrozenView.setText(radioFrozen);
                view.levelHighView.setText(radioHigh);
                view.levelMiddleView.setText(radioMiddle);
                view.levelNormalView.setText(radioNormal);

                view.sumQiWangView.setText(sumQiWangStr);
                view.sumLevelFrozenView.setText(sumRadioFrozen);
                view.sumLevelHighView.setText(sumRadioHigh);
                view.sumLevelMiddleView.setText(sumRadioMiddle);
                view.sumLevelNormalView.setText(sumRadioNormal);

            }
        });
    }

    @Override
    public Executor getExecutor() {
        return executor;
    }

    private Executor executor = new Executor() {
        @Override
        public void execute(Runnable command) {
            getHandler().post(command);
        }
    };

    private Handler getHandler() {
        if (handler == null || !handler.getLooper().getThread().isAlive()) {
            if (null != MatrixHandlerThread.getDefaultHandlerThread()) {
                handler = new Handler(MatrixHandlerThread.getDefaultHandlerThread().getLooper());
            }
        }
        return handler;
    }

    public static FrameDecorator get() {
        return instance;
    }

    public static FrameDecorator getInstance(final Context context) {
        if (instance == null) {
            if (Thread.currentThread() == Looper.getMainLooper().getThread()) {
                instance = new FrameDecorator(context, new FloatFrameView(context));
            } else {
                try {
                    synchronized (lock) {
                        mainHandler.post(new Runnable() {
                            @Override
                            public void run() {
                                instance = new FrameDecorator(context, new FloatFrameView(context));
                                synchronized (lock) {
                                    lock.notifyAll();
                                }
                            }
                        });
                        lock.wait();
                    }
                } catch (InterruptedException e) {
                    e.printStackTrace();
                }
            }
        }
        return instance;
    }

    public FloatFrameView getView() {
        return view;
    }


    private void initLayoutParams(Context context) {
        windowManager = (WindowManager) context.getApplicationContext().getSystemService(Context.WINDOW_SERVICE);
        try {
            DisplayMetrics metrics = new DisplayMetrics();
            if (null != windowManager.getDefaultDisplay()) {
                windowManager.getDefaultDisplay().getMetrics(displayMetrics);
                windowManager.getDefaultDisplay().getMetrics(metrics);
            }

            layoutParam = new WindowManager.LayoutParams();
            if (Build.VERSION.SDK_INT >= Build.VERSION_CODES.O) {
                layoutParam.type = WindowManager.LayoutParams.TYPE_APPLICATION_OVERLAY;
            } else {
                layoutParam.type = WindowManager.LayoutParams.TYPE_PHONE;
            }
            layoutParam.flags = WindowManager.LayoutParams.FLAG_NOT_FOCUSABLE
                    | WindowManager.LayoutParams.FLAG_NOT_TOUCH_MODAL;
            layoutParam.gravity = Gravity.START | Gravity.TOP;
            if (null != view) {
                layoutParam.x = metrics.widthPixels - view.getLayoutParams().width * 2;
            }
            layoutParam.y = 0;
            layoutParam.width = WindowManager.LayoutParams.WRAP_CONTENT;
            layoutParam.height = WindowManager.LayoutParams.WRAP_CONTENT;
            layoutParam.format = PixelFormat.TRANSPARENT;
        } catch (Exception e) {
        }
    }

    public void show() {
        if (!isEnable) {
            return;
        }
        mainHandler.post(new Runnable() {
            @Override
            public void run() {
                if (!isShowing) {
                    isShowing = true;
                    windowManager.addView(view, layoutParam);

                }
            }
        });

    }

    public boolean isEnable() {
        return isEnable;
    }

    public void setEnable(boolean enable) {
        isEnable = enable;
    }

    public void dismiss() {
        if (!isEnable) {
            return;
        }
        mainHandler.post(new Runnable() {
            @Override
            public void run() {
                if (isShowing) {
                    isShowing = false;
                    windowManager.removeView(view);
                }
            }
        });
    }

    public boolean isShowing() {
        return isShowing;
    }

    @Override
    public void onForeground(final boolean isForeground) {
        MatrixLog.i(TAG, "[onForeground] isForeground:%s", isForeground);
        if (!isEnable) {
            return;
        }
        if (mainHandler != null) {
            mainHandler.post(new Runnable() {
                @Override
                public void run() {
                    if (isForeground) {
                        show();
                    } else {
                        dismiss();
                    }
                }
            });
        }
    }

}<|MERGE_RESOLUTION|>--- conflicted
+++ resolved
@@ -29,10 +29,7 @@
 import com.tencent.matrix.util.MatrixHandlerThread;
 import com.tencent.matrix.util.MatrixLog;
 
-<<<<<<< HEAD
-=======
 import java.util.Objects;
->>>>>>> 7d4514a9
 import java.util.concurrent.Executor;
 
 public class FrameDecorator extends IDoFrameListener implements IAppForeground {
@@ -175,15 +172,11 @@
     private long sumFrameCost;
     private long[] lastCost = new long[1];
     private long sumFrames;
-<<<<<<< HEAD
-    private long[] lastFrames = new long[1];
-=======
     private int belongColor = bestColor;
     private long[] lastFrames = new long[1];
     private int[] dropLevel = new int[FrameTracer.DropStatus.values().length];
     private int[] sumDropLevel = new int[FrameTracer.DropStatus.values().length];
     private String lastVisibleScene = "default";
->>>>>>> 7d4514a9
 
     private Runnable updateDefaultRunnable = new Runnable() {
         @Override
@@ -195,11 +188,6 @@
 
 
     @Override
-<<<<<<< HEAD
-    public void doFrameAsync(String visibleScene, long taskCost, long frameCostMs, int droppedFrames, boolean isContainsFrame) {
-        super.doFrameAsync(visibleScene, taskCost, frameCostMs, droppedFrames, isContainsFrame);
-        sumFrameCost += (droppedFrames + 1) * UIThreadMonitor.getMonitor().getFrameIntervalNanos() / Constants.TIME_MILLIS_TO_NANO;
-=======
     public void doFrameAsync(String focusedActivity, long startNs, long endNs, int dropFrame, boolean isVsyncFrame, long intendedFrameTimeNs, long inputCostNs, long animationCostNs, long traversalCostNs) {
         super.doFrameAsync(focusedActivity, startNs, endNs, dropFrame, isVsyncFrame, intendedFrameTimeNs, inputCostNs, animationCostNs, traversalCostNs);
 
@@ -211,7 +199,6 @@
         }
 
         sumFrameCost += (dropFrame + 1) * frameIntervalMs;
->>>>>>> 7d4514a9
         sumFrames += 1;
         float duration = sumFrameCost - lastCost[0];
 
