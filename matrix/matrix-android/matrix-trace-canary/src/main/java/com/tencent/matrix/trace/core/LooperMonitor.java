--- conflicted
+++ resolved
@@ -4,6 +4,7 @@
 import android.os.Looper;
 import android.os.MessageQueue;
 import android.support.annotation.CallSuper;
+import android.util.Log;
 import android.util.Printer;
 
 import com.tencent.matrix.util.MatrixLog;
@@ -16,19 +17,14 @@
 
     private final HashSet<LooperDispatchListener> listeners = new HashSet<>();
     private static final String TAG = "Matrix.LooperMonitor";
-<<<<<<< HEAD
-    private static LooperPrinter printer;
+    private LooperPrinter printer;
     private Looper looper;
-=======
-    private static Printer printer;
-    public static Printer testPrinter = null;
->>>>>>> 6afff044
 
     public abstract static class LooperDispatchListener {
 
         boolean isHasDispatchStart = false;
 
-        boolean isValid() {
+        public boolean isValid() {
             return false;
         }
 
@@ -68,6 +64,10 @@
         }
     }
 
+    public HashSet<LooperDispatchListener> getListeners() {
+        return listeners;
+    }
+
     public void removeListener(LooperDispatchListener listener) {
         synchronized (listeners) {
             listeners.remove(listener);
@@ -78,7 +78,15 @@
         synchronized (listeners) {
             listeners.clear();
         }
+        MatrixLog.d(TAG, "[onRelease] %s, origin printer:%s", looper.getThread(), printer.origin);
         looper.setMessageLogging(printer.origin);
+        if (Build.VERSION.SDK_INT >= Build.VERSION_CODES.M) {
+            looper.getQueue().removeIdleHandler(this);
+        } else {
+            MessageQueue queue = reflectObject(looper, "mQueue");
+            queue.removeIdleHandler(this);
+        }
+        looper = null;
     }
 
     public static void unregister(LooperDispatchListener listener) {
@@ -113,14 +121,20 @@
 
 
     private void resetPrinter() {
+        if (null == looper) {
+            MatrixLog.w(TAG, "looper is null!");
+            return;
+        }
         final Printer originPrinter = reflectObject(looper, "mLogging");
         if (originPrinter == printer && null != printer) {
             return;
         }
         if (null != printer) {
-            MatrixLog.w(TAG, "[resetPrinter] maybe looper printer was replace other!");
+            MatrixLog.w(TAG, "maybe %s's printer[%s] was replace other[%s]!",
+                    looper.getThread(), printer, originPrinter);
         }
         looper.setMessageLogging(printer = new LooperPrinter(originPrinter));
+        MatrixLog.i(TAG, "reset printer, originPrinter[%s] in %s", originPrinter, looper.getThread());
     }
 
     class LooperPrinter implements Printer {
@@ -138,50 +152,33 @@
                 origin.println(x);
             }
 
-<<<<<<< HEAD
             if (!isHasChecked) {
                 isValid = x.charAt(0) == '>' || x.charAt(0) == '<';
                 isHasChecked = true;
                 if (!isValid) {
                     MatrixLog.e(TAG, "[println] Printer is inValid! x:%s", x);
-=======
-                if (isValid) {
-                    dispatch(x.charAt(0) == '>');
-                    if (null != testPrinter) {
-                        testPrinter.println(x);
-                    }
->>>>>>> 6afff044
                 }
             }
 
             if (isValid) {
-                dispatch(x.charAt(0) == '>');
-            }
-
-        }
-    }
-
-    public static void unregister(LooperDispatchListener listener) {
-        if (null == listener) {
-            return;
-        }
-        synchronized (listeners) {
-            listeners.remove(listener);
-        }
-    }
-
-
-    private void dispatch(boolean isBegin) {
-
-        for (LooperDispatchListener listener : mainMonitor.listeners) {
+                dispatch(x.charAt(0) == '>', x);
+            }
+
+        }
+    }
+
+
+    private void dispatch(boolean isBegin, String log) {
+
+        for (LooperDispatchListener listener : listeners) {
             if (listener.isValid()) {
                 if (isBegin) {
                     if (!listener.isHasDispatchStart) {
-                        listener.dispatchStart();
+                        listener.onDispatchStart(log);
                     }
                 } else {
                     if (listener.isHasDispatchStart) {
-                        listener.dispatchEnd();
+                        listener.onDispatchEnd(log);
                     }
                 }
             } else if (!isBegin && listener.isHasDispatchStart) {
