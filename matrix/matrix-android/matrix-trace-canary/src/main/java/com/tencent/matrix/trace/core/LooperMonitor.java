--- conflicted
+++ resolved
@@ -5,9 +5,11 @@
 import android.os.MessageQueue;
 import android.os.SystemClock;
 import android.support.annotation.CallSuper;
+import android.util.Log;
 import android.util.Printer;
 
 import com.tencent.matrix.util.MatrixLog;
+import com.tencent.matrix.util.ReflectUtils;
 
 import java.lang.reflect.Field;
 import java.util.HashSet;
@@ -17,15 +19,10 @@
 
     private final HashSet<LooperDispatchListener> listeners = new HashSet<>();
     private static final String TAG = "Matrix.LooperMonitor";
-<<<<<<< HEAD
     private LooperPrinter printer;
     private Looper looper;
-=======
-    private static Printer printer;
-    private static final long CHECK_TIME = 1 * 60 * 1000;
+    private static final long CHECK_TIME = 60 * 1000L;
     private long lastCheckPrinterTime = 0;
-    public static Printer testPrinter = null;
->>>>>>> 2177827d
 
     public abstract static class LooperDispatchListener {
 
@@ -103,7 +100,6 @@
         return true;
     }
 
-<<<<<<< HEAD
     public synchronized void onRelease() {
         if (printer != null) {
             synchronized (listeners) {
@@ -117,11 +113,22 @@
         }
     }
 
+    private static boolean isReflectLoggingError = false;
+
     private synchronized void resetPrinter() {
-        final Printer originPrinter = reflectObject(looper, "mLogging");
-        if (originPrinter == printer && null != printer) {
-            return;
-        }
+        Printer originPrinter = null;
+        try {
+            if (!isReflectLoggingError) {
+                originPrinter = ReflectUtils.get(looper.getClass(), "mLogging", looper);
+                if (originPrinter == printer && null != printer) {
+                    return;
+                }
+            }
+        } catch (Exception e) {
+            isReflectLoggingError = true;
+            Log.e(TAG, "[resetPrinter] %s", e);
+        }
+
         if (null != printer) {
             MatrixLog.w(TAG, "maybe thread:%s printer[%s] was replace other[%s]!",
                     looper.getThread().getName(), printer, originPrinter);
@@ -136,8 +143,13 @@
         if (Build.VERSION.SDK_INT >= Build.VERSION_CODES.M) {
             looper.getQueue().removeIdleHandler(this);
         } else {
-            MessageQueue queue = reflectObject(looper, "mQueue");
-            queue.removeIdleHandler(this);
+            try {
+                MessageQueue queue = ReflectUtils.get(looper.getClass(), "mQueue", looper);
+                queue.removeIdleHandler(this);
+            } catch (Exception e) {
+                Log.e(TAG, "[removeIdleHandler] %s", e);
+            }
+
         }
     }
 
@@ -145,8 +157,12 @@
         if (Build.VERSION.SDK_INT >= Build.VERSION_CODES.M) {
             looper.getQueue().addIdleHandler(this);
         } else {
-            MessageQueue queue = reflectObject(looper, "mQueue");
-            queue.addIdleHandler(this);
+            try {
+                MessageQueue queue = ReflectUtils.get(looper.getClass(), "mQueue", looper);
+                queue.addIdleHandler(this);
+            } catch (Exception e) {
+                Log.e(TAG, "[removeIdleHandler] %s", e);
+            }
         }
     }
 
@@ -176,57 +192,6 @@
                     MatrixLog.e(TAG, "[println] Printer is inValid! x:%s", x);
                 }
             }
-=======
-    private static boolean isReflectLoggingError = false;
-
-    private static void resetPrinter() {
-        Printer originPrinter = null;
-        try {
-            if (!isReflectLoggingError) {
-                originPrinter = reflectObject(Looper.getMainLooper(), "mLogging");
-                if (originPrinter == printer && null != printer) {
-                    return;
-                }
-                if (null != printer) {
-                    MatrixLog.w(TAG, "[resetPrinter] maybe looper printer was replace other!");
-                }
-            }
-
-            final Printer finalOriginPrinter = originPrinter;
-            Looper.getMainLooper().setMessageLogging(printer = new Printer() {
-                boolean isHasChecked = false;
-                boolean isValid = false;
-
-                @Override
-                public void println(String x) {
-                    if (null != finalOriginPrinter) {
-                        finalOriginPrinter.println(x);
-                    }
-
-                    if (!isHasChecked) {
-                        isValid = x.charAt(0) == '>' || x.charAt(0) == '<';
-                        isHasChecked = true;
-                        if (!isValid) {
-                            MatrixLog.e(TAG, "[println] Printer is inValid! x:%s", x);
-                        }
-                    }
-
-                    if (isValid) {
-                        dispatch(x.charAt(0) == '>');
-                        if (null != testPrinter) {
-                            testPrinter.println(x);
-                        }
-                    }
-
-                }
-            });
-        } catch (Exception e) {
-            isReflectLoggingError = true;
-            MatrixLog.e(TAG, e.toString());
-        }
-
-    }
->>>>>>> 2177827d
 
             if (isValid) {
                 dispatch(x.charAt(0) == '>', x);
@@ -256,10 +221,5 @@
 
     }
 
-    private static <T> T reflectObject(Object instance, String name) throws Exception {
-        Field field = instance.getClass().getDeclaredField(name);
-        field.setAccessible(true);
-        return (T) field.get(instance);
-    }
 
 }