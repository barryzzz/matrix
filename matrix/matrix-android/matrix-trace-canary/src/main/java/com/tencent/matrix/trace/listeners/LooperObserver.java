--- conflicted
+++ resolved
@@ -10,12 +10,8 @@
     public void dispatchBegin(long beginNs, long cpuBeginNs, long token) {
         isDispatchBegin = true;
     }
-
-<<<<<<< HEAD
-    public void doFrame(String focusedActivity, long startNs, long endNs, boolean isVsyncFrame, long intendedFrameTimeNs,long inputCostNs, long animationCostNs, long traversalCostNs) {
-=======
+    
     public void doFrame(String focusedActivity, long startNs, long endNs, boolean isVsyncFrame, long intendedFrameTimeNs, long inputCostNs, long animationCostNs, long traversalCostNs) {
->>>>>>> dc8f18ec
 
     }
 
