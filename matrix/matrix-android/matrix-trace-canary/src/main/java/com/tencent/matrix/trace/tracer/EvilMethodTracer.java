--- conflicted
+++ resolved
@@ -6,18 +6,11 @@
 import com.tencent.matrix.trace.config.SharePluginInfo;
 import com.tencent.matrix.trace.config.TraceConfig;
 import com.tencent.matrix.trace.constants.Constants;
-<<<<<<< HEAD
-import com.tencent.matrix.trace.core.ApplicationLifeObserver;
-import com.tencent.matrix.trace.schedule.LazyScheduler;
-import com.tencent.matrix.trace.util.TraceDataUtils;
-import com.tencent.matrix.trace.util.ViewUtil;
-=======
 import com.tencent.matrix.trace.core.AppMethodBeat;
 import com.tencent.matrix.trace.core.UIThreadMonitor;
 import com.tencent.matrix.trace.items.MethodItem;
 import com.tencent.matrix.trace.util.TraceDataUtils;
 import com.tencent.matrix.trace.util.Utils;
->>>>>>> 707b5bd9
 import com.tencent.matrix.util.DeviceUtil;
 import com.tencent.matrix.util.MatrixHandlerThread;
 import com.tencent.matrix.util.MatrixLog;
@@ -28,20 +21,6 @@
 import java.util.Iterator;
 import java.util.LinkedList;
 import java.util.List;
-<<<<<<< HEAD
-import java.util.ListIterator;
-
-/**
- * Created by caichongyang on 2017/6/5.
- * <p>
- * this class is responsible for finding and reporting evil method which costs lots of times
- * as well as ANR during processing.
- * </p>
- * <p> It will be alive when the app stays at foreground otherwise it is invalid.
- * </p>
- */
-=======
->>>>>>> 707b5bd9
 
 public class EvilMethodTracer extends Tracer {
 
@@ -146,48 +125,6 @@
                         return Constants.FILTER_STACK_MAX_COUNT;
                     }
 
-<<<<<<< HEAD
-        private void analyse(long[] buffer) {
-            LinkedList<Long> rawData = new LinkedList<>();
-            final LinkedList<MethodItem> resultStack = new LinkedList<>();
-
-            for (long trueId : buffer) {
-                if (isIn(trueId)) {
-                    rawData.push(trueId);
-                } else {
-                    int methodId = getMethodId(trueId);
-                    if (!rawData.isEmpty()) {
-                        long in = rawData.pop();
-                        while (getMethodId(in) != methodId) {
-                            MatrixLog.w(TAG, "[analyse] method[%s] not match in! continue to find!", methodId);
-                            //complete out for not found in
-                            long outTime = analyseExtraInfo.happenTime;
-                            long inTime = getTime(in);
-                            long during = outTime - inTime;
-                            if (during < 0 || during >= Constants.MAX_EVIL_METHOD_DUR_TIME) {
-                                MatrixLog.e(TAG, "[analyse] trace during invalid:%d", during);
-                                return;
-                            }
-
-                            int methodId2 = getMethodId(in);
-                            MethodItem methodItem = new MethodItem(methodId2, (int) during, rawData.size());
-                            addMethodItem(resultStack, methodItem);
-
-                            if (!rawData.isEmpty()) {
-                                in = rawData.pop();
-                            } else {
-                                MatrixLog.e(TAG, "[analyse] method[%s] not match in finally! ", methodId);
-                                in = 0;
-                                break;
-                            }
-                        }
-                        long outTime = getTime(trueId);
-                        long inTime = getTime(in);
-                        long during = outTime - inTime;
-                        if (during < 0 || during >= Constants.MAX_EVIL_METHOD_DUR_TIME) {
-                            MatrixLog.e(TAG, "[analyse] trace during invalid:%d", during);
-                            return;
-=======
                     @Override
                     public void fallback(List<MethodItem> stack, int size) {
                         MatrixLog.w(TAG, "[fallback] size:%s targetSize:%s stack:%s", size, Constants.TARGET_EVIL_METHOD_STACK, stack);
@@ -195,50 +132,11 @@
                         while (iterator.hasNext()) {
                             iterator.next();
                             iterator.remove();
->>>>>>> 707b5bd9
                         }
                     }
                 });
             }
 
-<<<<<<< HEAD
-            // maybe ANR or Full
-            while (!rawData.isEmpty()) {
-                MatrixLog.w(TAG, "[analyse] has never out method. rawData size:%s result size:%s", rawData.size(), resultStack.size());
-                long trueId = rawData.pop();
-                int methodId = getMethodId(trueId);
-                long inTime = getTime(trueId);
-                MethodItem methodItem = new MethodItem(methodId, Math.min((int) (analyseExtraInfo.happenTime - inTime), Constants.DEFAULT_ANR), rawData.size());
-                addMethodItem(resultStack, methodItem);
-            }
-            MatrixLog.i(TAG, "resultStack:%s", resultStack);
-
-            TraceDataUtils.trimStack(resultStack, Constants.MAX_EVIL_METHOD_STACK, new TraceDataUtils.IStructuredDataFilter() {
-                @Override
-                public boolean isFilter(long during, int filterCount) {
-                    return during < filterCount * Constants.TIME_UPDATE_CYCLE_MS;
-                }
-
-                @Override
-                public int getFilterMaxCount() {
-                    return Constants.MAX_EVIL_METHOD_STACK;
-                }
-
-                @Override
-                public void fallback(List<MethodItem> stack, int size) {
-                    MatrixLog.w(TAG, "[fallback] size:%s", size);
-                    Iterator iterator = stack.listIterator(Constants.MAX_EVIL_METHOD_STACK);
-                    while (iterator.hasNext()) {
-                        iterator.next();
-                        iterator.remove();
-                    }
-                }
-            });
-
-            LinkedList<MethodItem> finalResultStack = new LinkedList<>();
-            TreeNode root = stackToTree(resultStack);
-=======
->>>>>>> 707b5bd9
 
             StringBuilder reportBuilder = new StringBuilder();
             StringBuilder logcatBuilder = new StringBuilder();
@@ -267,35 +165,6 @@
             } catch (JSONException e) {
                 MatrixLog.e(TAG, "[JSONException error: %s", e);
             }
-<<<<<<< HEAD
-        }
-
-        return false;
-    }
-
-
-    public static final class MethodItem {
-        int methodId;
-        public int durTime;
-        int depth;
-        int count = 1;
-
-        MethodItem(int methodId, int durTime, int depth) {
-            this.methodId = methodId;
-            this.durTime = durTime;
-            this.depth = depth;
-        }
-
-        @Override
-        public String toString() {
-            return depth + "," + methodId + "," + count + "," + durTime;
-        }
-
-        public String getKey() {
-            return depth + "," + methodId + "," + count;
-        }
-=======
->>>>>>> 707b5bd9
 
         }
 
