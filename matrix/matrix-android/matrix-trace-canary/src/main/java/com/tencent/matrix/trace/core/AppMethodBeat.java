package com.tencent.matrix.trace.core;

import android.app.Activity;
import android.os.Handler;
import android.os.HandlerThread;
import android.os.Looper;
import android.os.Process;
import android.os.SystemClock;

import com.tencent.matrix.AppActiveMatrixDelegate;
import com.tencent.matrix.trace.constants.Constants;
import com.tencent.matrix.trace.hacker.ActivityThreadHacker;
import com.tencent.matrix.trace.listeners.IAppMethodBeatListener;
import com.tencent.matrix.trace.util.Utils;
import com.tencent.matrix.util.MatrixHandlerThread;
import com.tencent.matrix.util.MatrixLog;

import java.util.HashSet;
import java.util.Set;

public class AppMethodBeat implements BeatLifecycle {

    public interface MethodEnterListener {
        void enter(int method);
    }

    private static final String TAG = "Matrix.AppMethodBeat";
    public static boolean isDev = false;
    private static AppMethodBeat sInstance = new AppMethodBeat();
    private static final int STATUS_DEFAULT = Integer.MAX_VALUE;
    private static final int STATUS_STARTED = 2;
    private static final int STATUS_READY = 1;
    private static final int STATUS_STOPPED = -1;
    private static final int STATUS_EXPIRED_START = -2;
    private static final int STATUS_OUT_RELEASE = -3;

    private static volatile int status = STATUS_DEFAULT;
    private final static Object statusLock = new Object();
    public static MethodEnterListener sMethodEnterListener;
    private static long[] sBuffer = new long[Constants.BUFFER_SIZE];
    private static int sIndex = 0;
    private static int sLastIndex = -1;
    private static boolean assertIn = false;
    private volatile static long sCurrentDiffTime = SystemClock.uptimeMillis();
    private volatile static long sDiffTime = sCurrentDiffTime;
    private static long sMainThreadId = Looper.getMainLooper().getThread().getId();
    private static HandlerThread sTimerUpdateThread = MatrixHandlerThread.getNewHandlerThread("matrix_time_update_thread");
    private static Handler sHandler = new Handler(sTimerUpdateThread.getLooper());
    private static final int METHOD_ID_MAX = 0xFFFFF;
    public static final int METHOD_ID_DISPATCH = METHOD_ID_MAX - 1;
    private static Set<String> sFocusActivitySet = new HashSet<>();
    private static HashSet<IAppMethodBeatListener> listeners = new HashSet<>();
    private static Object updateTimeLock = new Object();
    private static boolean isPauseUpdateTime = false;
    private static Runnable checkStartExpiredRunnable = null;
    private static LooperMonitor.LooperDispatchListener looperMonitorListener = new LooperMonitor.LooperDispatchListener() {
        @Override
        public boolean isValid() {
            return status >= STATUS_READY;
        }

        @Override
        public void dispatchStart() {
            super.dispatchStart();
            AppMethodBeat.dispatchBegin();
        }

        @Override
        public void dispatchEnd() {
            super.dispatchEnd();
            AppMethodBeat.dispatchEnd();
        }
    };

    static {
        sHandler.postDelayed(new Runnable() {
            @Override
            public void run() {
                realRelease();
            }
        }, Constants.DEFAULT_RELEASE_BUFFER_DELAY);
    }

    /**
     * update time runnable
     */
    private static Runnable sUpdateDiffTimeRunnable = new Runnable() {
        @Override
        public void run() {
            try {
                while (true) {
                    while (!isPauseUpdateTime && status > STATUS_STOPPED) {
                        sCurrentDiffTime = SystemClock.uptimeMillis() - sDiffTime;
                        SystemClock.sleep(Constants.TIME_UPDATE_CYCLE_MS);
                    }
                    synchronized (updateTimeLock) {
                        updateTimeLock.wait();
                    }
                }
            } catch (InterruptedException e) {
                MatrixLog.e(TAG, "" + e.toString());
            }
        }
    };

    public static AppMethodBeat getInstance() {
        return sInstance;
    }

    @Override
    public void onStart() {
        synchronized (statusLock) {
            if (status < STATUS_STARTED && status >= STATUS_EXPIRED_START) {
                sHandler.removeCallbacks(checkStartExpiredRunnable);
                if (sBuffer == null) {
                    throw new RuntimeException(TAG + " sBuffer == null");
                }
                MatrixLog.i(TAG, "[onStart] preStatus:%s", status, Utils.getStack());
                this.status = STATUS_STARTED;
            } else {
                MatrixLog.w(TAG, "[onStart] current status:%s", status);
            }
        }
    }

    @Override
    public void onStop() {
        synchronized (statusLock) {
            if (status == STATUS_STARTED) {
                MatrixLog.i(TAG, "[onStop] %s", Utils.getStack());
                this.status = STATUS_STOPPED;
            } else {
                MatrixLog.w(TAG, "[onStop] current status:%s", status);
            }
        }
    }

    @Override
    public boolean isAlive() {
        return status >= STATUS_STARTED;
    }


    public static boolean isRealTrace() {
        return status >= STATUS_READY;
    }

    private static void realRelease() {
        synchronized (statusLock) {
            if (status == STATUS_DEFAULT) {
                MatrixLog.i(TAG, "[realRelease] timestamp:%s", System.currentTimeMillis());
                sHandler.removeCallbacksAndMessages(null);
                LooperMonitor.unregister(looperMonitorListener);
                sTimerUpdateThread.quit();
                sBuffer = null;
                status = STATUS_OUT_RELEASE;
            }
        }
    }

    private static void realExecute() {
        MatrixLog.i(TAG, "[realExecute] timestamp:%s", System.currentTimeMillis());

        sCurrentDiffTime = SystemClock.uptimeMillis() - sDiffTime;

        sHandler.removeCallbacksAndMessages(null);
        sHandler.postDelayed(sUpdateDiffTimeRunnable, Constants.TIME_UPDATE_CYCLE_MS);
        sHandler.postDelayed(checkStartExpiredRunnable = new Runnable() {
            @Override
            public void run() {
                synchronized (statusLock) {
                    MatrixLog.i(TAG, "[startExpired] timestamp:%s status:%s", System.currentTimeMillis(), status);
                    if (status == STATUS_DEFAULT || status == STATUS_READY) {
                        status = STATUS_EXPIRED_START;
                    }
                }
            }
        }, Constants.DEFAULT_RELEASE_BUFFER_DELAY);

        ActivityThreadHacker.hackSysHandlerCallback();
        LooperMonitor.register(looperMonitorListener);
    }

    private static void dispatchBegin() {
        sCurrentDiffTime = SystemClock.uptimeMillis() - sDiffTime;
        isPauseUpdateTime = false;

        synchronized (updateTimeLock) {
            updateTimeLock.notify();
        }
    }

    private static void dispatchEnd() {
        isPauseUpdateTime = true;
    }

    /**
     * hook method when it's called in.
     *
     * @param methodId
     */
    public static void i(int methodId) {

        if (sMethodEnterListener != null) {
            sMethodEnterListener.enter(methodId);
        }

        if (status <= STATUS_STOPPED) {
            return;
        }
        if (methodId >= METHOD_ID_MAX) {
            return;
        }

        if (status == STATUS_DEFAULT) {
            synchronized (statusLock) {
                if (status == STATUS_DEFAULT) {
                    realExecute();
                    status = STATUS_READY;
                }
            }
        }

<<<<<<< HEAD
        if (Thread.currentThread().getId() == sMainThreadId) {
=======
        if (Thread.currentThread().getId() == sMainThread.getId()) {
>>>>>>> 9f3b4cdc
            if (assertIn) {
                android.util.Log.e(TAG, "ERROR!!! AppMethodBeat.i Recursive calls!!!");
                return;
            }
            assertIn = true;
            if (sIndex < Constants.BUFFER_SIZE) {
                mergeData(methodId, sIndex, true);
            } else {
                sIndex = -1;
            }
            ++sIndex;
            assertIn = false;
        }
    }

    /**
     * hook method when it's called out.
     *
     * @param methodId
     */
    public static void o(int methodId) {
        if (status <= STATUS_STOPPED) {
            return;
        }
        if (methodId >= METHOD_ID_MAX) {
            return;
        }
<<<<<<< HEAD
        if (Thread.currentThread().getId() == sMainThreadId) {
=======
        if (Thread.currentThread().getId() == sMainThread.getId()) {
>>>>>>> 9f3b4cdc
            if (sIndex < Constants.BUFFER_SIZE) {
                mergeData(methodId, sIndex, false);
            } else {
                sIndex = -1;
            }
            ++sIndex;
        }
    }

    /**
     * when the special method calls,it's will be called.
     *
     * @param activity now at which activity
     * @param isFocus  this window if has focus
     */
    public static void at(Activity activity, boolean isFocus) {
        String activityName = activity.getClass().getName();
        if (isFocus) {
            if (sFocusActivitySet.add(activityName)) {
                synchronized (listeners) {
                    for (IAppMethodBeatListener listener : listeners) {
                        listener.onActivityFocused(activityName);
                    }
                }
                MatrixLog.i(TAG, "[at] visibleScene[%s] has %s focus!", getVisibleScene(), "attach");
            }
        } else {
            if (sFocusActivitySet.remove(activityName)) {
                MatrixLog.i(TAG, "[at] visibleScene[%s] has %s focus!", getVisibleScene(), "detach");
            }
        }
    }

    public static String getVisibleScene() {
        return AppActiveMatrixDelegate.INSTANCE.getVisibleScene();
    }

    /**
     * merge trace info as a long data
     *
     * @param methodId
     * @param index
     * @param isIn
     */
    private static void mergeData(int methodId, int index, boolean isIn) {
        if (methodId == AppMethodBeat.METHOD_ID_DISPATCH) {
            sCurrentDiffTime = SystemClock.uptimeMillis() - sDiffTime;
        }
        long trueId = 0L;
        if (isIn) {
            trueId |= 1L << 63;
        }
        trueId |= (long) methodId << 43;
        trueId |= sCurrentDiffTime & 0x7FFFFFFFFFFL;
        sBuffer[index] = trueId;
        checkPileup(index);
        sLastIndex = index;
    }

    public void addListener(IAppMethodBeatListener listener) {
        synchronized (listeners) {
            listeners.add(listener);
        }
    }

    public void removeListener(IAppMethodBeatListener listener) {
        synchronized (listeners) {
            listeners.remove(listener);
        }
    }

    private static IndexRecord sIndexRecordHead = null;

    public IndexRecord maskIndex(String source) {
        if (sIndexRecordHead == null) {
            sIndexRecordHead = new IndexRecord(sIndex - 1);
            sIndexRecordHead.source = source;
            return sIndexRecordHead;
        } else {
            IndexRecord indexRecord = new IndexRecord(sIndex - 1);
            indexRecord.source = source;
            IndexRecord record = sIndexRecordHead;
            IndexRecord last = null;
            while (record != null) {
                if (indexRecord.index <= record.index) {
                    if (null == last) {
                        IndexRecord tmp = sIndexRecordHead;
                        sIndexRecordHead = indexRecord;
                        indexRecord.next = tmp;
                    } else {
                        IndexRecord tmp = last.next;
                        if (null != last.next) {
                            last.next = indexRecord;
                        }
                        indexRecord.next = tmp;
                    }
                    return indexRecord;
                }
                last = record;
                record = record.next;
            }

            last.next = indexRecord;

            return indexRecord;
        }
    }

    private static void checkPileup(int index) {
        IndexRecord indexRecord = sIndexRecordHead;
        while (indexRecord != null) {
            if (indexRecord.index == index || (indexRecord.index == -1 && sLastIndex == Constants.BUFFER_SIZE - 1)) {
                indexRecord.isValid = false;
                MatrixLog.w(TAG, "[checkPileup] %s", indexRecord.toString());
                sIndexRecordHead = indexRecord = indexRecord.next;
            } else {
                break;
            }
        }
    }

    public static final class IndexRecord {
        public IndexRecord(int index) {
            this.index = index;
        }

        public IndexRecord() {
            this.isValid = false;
        }

        public int index;
        private IndexRecord next;
        public boolean isValid = true;
        public String source;

        public void release() {
            isValid = false;
            IndexRecord record = sIndexRecordHead;
            IndexRecord last = null;
            while (null != record) {
                if (record == this) {
                    if (null != last) {
                        last.next = record.next;
                    } else {
                        sIndexRecordHead = record.next;
                    }
                    record.next = null;
                    break;
                }
                last = record;
                record = record.next;
            }
        }

        @Override
        public String toString() {
            return "index:" + index + ",\tisValid:" + isValid + " source:" + source;
        }
    }

    public long[] copyData(IndexRecord startRecord) {
        return copyData(startRecord, new IndexRecord(sIndex - 1));
    }

    public long[] copyData(IndexRecord startRecord, IndexRecord endRecord) {
        long current = System.currentTimeMillis();
        long[] data = new long[0];
        try {
            if (startRecord.isValid && endRecord.isValid) {
                int length;
                int start = Math.max(0, startRecord.index);
                int end = Math.max(0, endRecord.index);

                if (end > start) {
                    length = end - start + 1;
                    data = new long[length];
                    System.arraycopy(sBuffer, start, data, 0, length);
                } else if (end < start) {
                    length = 1 + end + (sBuffer.length - start);
                    data = new long[length];
                    System.arraycopy(sBuffer, start, data, 0, sBuffer.length - start);
                    System.arraycopy(sBuffer, 0, data, sBuffer.length - start, end + 1);
                }
                return data;
            }
            return data;
        } catch (OutOfMemoryError e) {
            MatrixLog.e(TAG, e.toString());
            return data;
        } finally {
            MatrixLog.i(TAG, "[copyData] [%s:%s] length:%s cost:%sms", Math.max(0, startRecord.index), endRecord.index, data.length, System.currentTimeMillis() - current);
        }
    }

    public static long getDiffTime() {
        return sDiffTime;
    }

    public void printIndexRecord() {
        StringBuilder ss = new StringBuilder(" \n");
        IndexRecord record = sIndexRecordHead;
        while (null != record) {
            ss.append(record).append("\n");
            record = record.next;
        }
        MatrixLog.i(TAG, "[printIndexRecord] %s", ss.toString());
    }

}<|MERGE_RESOLUTION|>--- conflicted
+++ resolved
@@ -4,7 +4,6 @@
 import android.os.Handler;
 import android.os.HandlerThread;
 import android.os.Looper;
-import android.os.Process;
 import android.os.SystemClock;
 
 import com.tencent.matrix.AppActiveMatrixDelegate;
@@ -221,11 +220,7 @@
             }
         }
 
-<<<<<<< HEAD
         if (Thread.currentThread().getId() == sMainThreadId) {
-=======
-        if (Thread.currentThread().getId() == sMainThread.getId()) {
->>>>>>> 9f3b4cdc
             if (assertIn) {
                 android.util.Log.e(TAG, "ERROR!!! AppMethodBeat.i Recursive calls!!!");
                 return;
@@ -253,11 +248,7 @@
         if (methodId >= METHOD_ID_MAX) {
             return;
         }
-<<<<<<< HEAD
         if (Thread.currentThread().getId() == sMainThreadId) {
-=======
-        if (Thread.currentThread().getId() == sMainThread.getId()) {
->>>>>>> 9f3b4cdc
             if (sIndex < Constants.BUFFER_SIZE) {
                 mergeData(methodId, sIndex, false);
             } else {
