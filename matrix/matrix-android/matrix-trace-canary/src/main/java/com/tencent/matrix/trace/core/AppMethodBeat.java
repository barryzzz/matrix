package com.tencent.matrix.trace.core;

import android.app.Activity;
import android.os.Handler;
import android.os.HandlerThread;
import android.os.Looper;
import android.os.SystemClock;

import com.tencent.matrix.AppActiveMatrixDelegate;
import com.tencent.matrix.trace.constants.Constants;
import com.tencent.matrix.trace.hacker.ActivityThreadHacker;
import com.tencent.matrix.trace.listeners.IAppMethodBeatListener;
import com.tencent.matrix.trace.util.Utils;
import com.tencent.matrix.util.MatrixHandlerThread;
import com.tencent.matrix.util.MatrixLog;

import java.util.HashSet;
import java.util.Set;

public class AppMethodBeat implements BeatLifecycle {

    public interface MethodEnterListener {
        void enter(int method, long threadId);
    }

    private static final String TAG = "Matrix.AppMethodBeat";
    public static boolean isDev = false;
    private static AppMethodBeat sInstance = new AppMethodBeat();
    private static final int STATUS_DEFAULT = Integer.MAX_VALUE;
    private static final int STATUS_STARTED = 2;
    private static final int STATUS_READY = 1;
    private static final int STATUS_STOPPED = -1;
    private static final int STATUS_EXPIRED_START = -2;
    private static final int STATUS_OUT_RELEASE = -3;

    private static volatile int status = STATUS_DEFAULT;
    private final static Object statusLock = new Object();
    public static MethodEnterListener sMethodEnterListener;
    private static long[] sBuffer = new long[Constants.BUFFER_SIZE];
    private static int sIndex = 0;
    private static int sLastIndex = -1;
    private static boolean assertIn = false;
    private volatile static long sCurrentDiffTime = SystemClock.uptimeMillis();
    private volatile static long sDiffTime = sCurrentDiffTime;
    private static long sMainThreadId = Looper.getMainLooper().getThread().getId();
<<<<<<< HEAD
    private static HandlerThread sTimerUpdateThread = MatrixHandlerThread.getNewHandlerThread("matrix_time_update_thread");
=======
    private static HandlerThread sTimerUpdateThread = MatrixHandlerThread.getNewHandlerThread("matrix_time_update_thread", Thread.MIN_PRIORITY + 2);
>>>>>>> 7d4514a9
    private static Handler sHandler = new Handler(sTimerUpdateThread.getLooper());
    private static final int METHOD_ID_MAX = 0xFFFFF;
    public static final int METHOD_ID_DISPATCH = METHOD_ID_MAX - 1;
    private static Set<String> sFocusActivitySet = new HashSet<>();
    private static final HashSet<IAppMethodBeatListener> listeners = new HashSet<>();
    private static final Object updateTimeLock = new Object();
<<<<<<< HEAD
    private static boolean isPauseUpdateTime = false;
=======
    private static volatile boolean isPauseUpdateTime = false;
>>>>>>> 7d4514a9
    private static Runnable checkStartExpiredRunnable = null;
    private static LooperMonitor.LooperDispatchListener looperMonitorListener = new LooperMonitor.LooperDispatchListener() {
        @Override
        public boolean isValid() {
            return status >= STATUS_READY;
        }

        @Override
        public void dispatchStart() {
            super.dispatchStart();
            AppMethodBeat.dispatchBegin();
        }

        @Override
        public void dispatchEnd() {
            super.dispatchEnd();
            AppMethodBeat.dispatchEnd();
        }
    };

    static {
        sHandler.postDelayed(new Runnable() {
            @Override
            public void run() {
                realRelease();
            }
        }, Constants.DEFAULT_RELEASE_BUFFER_DELAY);
    }

    /**
     * update time runnable
     */
    private static Runnable sUpdateDiffTimeRunnable = new Runnable() {
        @Override
        public void run() {
            try {
                while (true) {
                    while (!isPauseUpdateTime && status > STATUS_STOPPED) {
                        sCurrentDiffTime = SystemClock.uptimeMillis() - sDiffTime;
                        SystemClock.sleep(Constants.TIME_UPDATE_CYCLE_MS);
                    }
                    synchronized (updateTimeLock) {
                        updateTimeLock.wait();
                    }
                }
            } catch (Exception e) {
                MatrixLog.e(TAG, "" + e.toString());
            }
        }
    };

    public static AppMethodBeat getInstance() {
        return sInstance;
    }

    @Override
    public void onStart() {
        synchronized (statusLock) {
            if (status < STATUS_STARTED && status >= STATUS_EXPIRED_START) {
                sHandler.removeCallbacks(checkStartExpiredRunnable);
                if (sBuffer == null) {
                    throw new RuntimeException(TAG + " sBuffer == null");
                }
                MatrixLog.i(TAG, "[onStart] preStatus:%s", status, Utils.getStack());
                status = STATUS_STARTED;
            } else {
                MatrixLog.w(TAG, "[onStart] current status:%s", status);
            }
        }
    }

    @Override
    public void onStop() {
        synchronized (statusLock) {
            if (status == STATUS_STARTED) {
                MatrixLog.i(TAG, "[onStop] %s", Utils.getStack());
                status = STATUS_STOPPED;
            } else {
                MatrixLog.w(TAG, "[onStop] current status:%s", status);
            }
        }
    }

    @Override
    public boolean isAlive() {
        return status >= STATUS_STARTED;
    }


    public static boolean isRealTrace() {
        return status >= STATUS_READY;
    }

    private static void realRelease() {
        synchronized (statusLock) {
            if (status == STATUS_DEFAULT) {
                MatrixLog.i(TAG, "[realRelease] timestamp:%s", System.currentTimeMillis());
                sHandler.removeCallbacksAndMessages(null);
                LooperMonitor.unregister(looperMonitorListener);
                sTimerUpdateThread.quit();
                sBuffer = null;
                status = STATUS_OUT_RELEASE;
            }
        }
    }

    private static void realExecute() {
        MatrixLog.i(TAG, "[realExecute] timestamp:%s", System.currentTimeMillis());

        sCurrentDiffTime = SystemClock.uptimeMillis() - sDiffTime;

        sHandler.removeCallbacksAndMessages(null);
        sHandler.postDelayed(sUpdateDiffTimeRunnable, Constants.TIME_UPDATE_CYCLE_MS);
        sHandler.postDelayed(checkStartExpiredRunnable = new Runnable() {
            @Override
            public void run() {
                synchronized (statusLock) {
                    MatrixLog.i(TAG, "[startExpired] timestamp:%s status:%s", System.currentTimeMillis(), status);
                    if (status == STATUS_DEFAULT || status == STATUS_READY) {
                        status = STATUS_EXPIRED_START;
                    }
                }
            }
        }, Constants.DEFAULT_RELEASE_BUFFER_DELAY);

        ActivityThreadHacker.hackSysHandlerCallback();
        LooperMonitor.register(looperMonitorListener);
    }

    private static void dispatchBegin() {
        sCurrentDiffTime = SystemClock.uptimeMillis() - sDiffTime;
        isPauseUpdateTime = false;

        synchronized (updateTimeLock) {
            updateTimeLock.notify();
        }
    }

    private static void dispatchEnd() {
        isPauseUpdateTime = true;
    }

    /**
     * hook method when it's called in.
     *
     * @param methodId
     */
    public static void i(int methodId) {

        if (status <= STATUS_STOPPED) {
            return;
        }
        if (methodId >= METHOD_ID_MAX) {
            return;
        }

        if (status == STATUS_DEFAULT) {
            synchronized (statusLock) {
                if (status == STATUS_DEFAULT) {
                    realExecute();
                    status = STATUS_READY;
                }
            }
        }

        long threadId = Thread.currentThread().getId();
        if (sMethodEnterListener != null) {
            sMethodEnterListener.enter(methodId, threadId);
        }

        if (threadId == sMainThreadId) {
            if (assertIn) {
                android.util.Log.e(TAG, "ERROR!!! AppMethodBeat.i Recursive calls!!!");
                return;
            }
            assertIn = true;
            if (sIndex < Constants.BUFFER_SIZE) {
                mergeData(methodId, sIndex, true);
            } else {
                sIndex = 0;
                mergeData(methodId, sIndex, true);
            }
            ++sIndex;
            assertIn = false;
        }
    }

    /**
     * hook method when it's called out.
     *
     * @param methodId
     */
    public static void o(int methodId) {
        if (status <= STATUS_STOPPED) {
            return;
        }
        if (methodId >= METHOD_ID_MAX) {
            return;
        }
        if (Thread.currentThread().getId() == sMainThreadId) {
            if (sIndex < Constants.BUFFER_SIZE) {
                mergeData(methodId, sIndex, false);
            } else {
                sIndex = 0;
                mergeData(methodId, sIndex, false);
            }
            ++sIndex;
        }
    }

    /**
     * when the special method calls,it's will be called.
     *
     * @param activity now at which activity
     * @param isFocus  this window if has focus
     */
    public static void at(Activity activity, boolean isFocus) {
        String activityName = activity.getClass().getName();
        if (isFocus) {
            if (sFocusActivitySet.add(activityName)) {
                synchronized (listeners) {
                    for (IAppMethodBeatListener listener : listeners) {
                        listener.onActivityFocused(activity);
                    }
                }
                MatrixLog.i(TAG, "[at] visibleScene[%s] has %s focus!", getVisibleScene(), "attach");
            }
        } else {
            if (sFocusActivitySet.remove(activityName)) {
                MatrixLog.i(TAG, "[at] visibleScene[%s] has %s focus!", getVisibleScene(), "detach");
            }
        }
    }

    public static String getVisibleScene() {
        return AppActiveMatrixDelegate.INSTANCE.getVisibleScene();
    }

    /**
     * merge trace info as a long data
     *
     * @param methodId
     * @param index
     * @param isIn
     */
    private static void mergeData(int methodId, int index, boolean isIn) {
        if (methodId == AppMethodBeat.METHOD_ID_DISPATCH) {
            sCurrentDiffTime = SystemClock.uptimeMillis() - sDiffTime;
        }
        long trueId = 0L;
        if (isIn) {
            trueId |= 1L << 63;
        }
        trueId |= (long) methodId << 43;
        trueId |= sCurrentDiffTime & 0x7FFFFFFFFFFL;
        sBuffer[index] = trueId;
        checkPileup(index);
        sLastIndex = index;
    }

    public void addListener(IAppMethodBeatListener listener) {
        synchronized (listeners) {
            listeners.add(listener);
        }
    }

    public void removeListener(IAppMethodBeatListener listener) {
        synchronized (listeners) {
            listeners.remove(listener);
        }
    }

    private static IndexRecord sIndexRecordHead = null;

    public IndexRecord maskIndex(String source) {
        if (sIndexRecordHead == null) {
            sIndexRecordHead = new IndexRecord(sIndex - 1);
            sIndexRecordHead.source = source;
            return sIndexRecordHead;
        } else {
            IndexRecord indexRecord = new IndexRecord(sIndex - 1);
            indexRecord.source = source;
            IndexRecord record = sIndexRecordHead;
            IndexRecord last = null;
            while (record != null) {
                if (indexRecord.index <= record.index) {
                    if (null == last) {
                        IndexRecord tmp = sIndexRecordHead;
                        sIndexRecordHead = indexRecord;
                        indexRecord.next = tmp;
                    } else {
                        IndexRecord tmp = last.next;
                        last.next = indexRecord;
                        indexRecord.next = tmp;
                    }
                    return indexRecord;
                }
                last = record;
                record = record.next;
            }
            last.next = indexRecord;

            return indexRecord;
        }
    }

    private static void checkPileup(int index) {
        IndexRecord indexRecord = sIndexRecordHead;
        while (indexRecord != null) {
            if (indexRecord.index == index || (indexRecord.index == -1 && sLastIndex == Constants.BUFFER_SIZE - 1)) {
                indexRecord.isValid = false;
                MatrixLog.w(TAG, "[checkPileup] %s", indexRecord.toString());
                sIndexRecordHead = indexRecord = indexRecord.next;
            } else {
                break;
            }
        }
    }

    public static final class IndexRecord {
        public IndexRecord(int index) {
            this.index = index;
        }

        public IndexRecord() {
            this.isValid = false;
        }

        public int index;
        private IndexRecord next;
        public boolean isValid = true;
        public String source;

        public void release() {
            isValid = false;
            IndexRecord record = sIndexRecordHead;
            IndexRecord last = null;
            while (null != record) {
                if (record == this) {
                    if (null != last) {
                        last.next = record.next;
                    } else {
                        sIndexRecordHead = record.next;
                    }
                    record.next = null;
                    break;
                }
                last = record;
                record = record.next;
            }
        }

        @Override
        public String toString() {
            return "index:" + index + ",\tisValid:" + isValid + " source:" + source;
        }
    }

    public long[] copyData(IndexRecord startRecord) {
        return copyData(startRecord, new IndexRecord(sIndex - 1));
    }

    private long[] copyData(IndexRecord startRecord, IndexRecord endRecord) {
        long current = System.currentTimeMillis();
        long[] data = new long[0];
        try {
            if (startRecord.isValid && endRecord.isValid) {
                int length;
                int start = Math.max(0, startRecord.index);
                int end = Math.max(0, endRecord.index);

                if (end > start) {
                    length = end - start + 1;
                    data = new long[length];
                    System.arraycopy(sBuffer, start, data, 0, length);
                } else if (end < start) {
                    length = 1 + end + (sBuffer.length - start);
                    data = new long[length];
                    System.arraycopy(sBuffer, start, data, 0, sBuffer.length - start);
                    System.arraycopy(sBuffer, 0, data, sBuffer.length - start, end + 1);
                }
                return data;
            }
            return data;
        } catch (OutOfMemoryError e) {
            MatrixLog.e(TAG, e.toString());
            return data;
        } finally {
            MatrixLog.i(TAG, "[copyData] [%s:%s] length:%s cost:%sms", Math.max(0, startRecord.index), endRecord.index, data.length, System.currentTimeMillis() - current);
        }
    }

    public static long getDiffTime() {
        return sDiffTime;
    }

    public void printIndexRecord() {
        StringBuilder ss = new StringBuilder(" \n");
        IndexRecord record = sIndexRecordHead;
        while (null != record) {
            ss.append(record).append("\n");
            record = record.next;
        }
        MatrixLog.i(TAG, "[printIndexRecord] %s", ss.toString());
    }

}<|MERGE_RESOLUTION|>--- conflicted
+++ resolved
@@ -43,22 +43,14 @@
     private volatile static long sCurrentDiffTime = SystemClock.uptimeMillis();
     private volatile static long sDiffTime = sCurrentDiffTime;
     private static long sMainThreadId = Looper.getMainLooper().getThread().getId();
-<<<<<<< HEAD
-    private static HandlerThread sTimerUpdateThread = MatrixHandlerThread.getNewHandlerThread("matrix_time_update_thread");
-=======
     private static HandlerThread sTimerUpdateThread = MatrixHandlerThread.getNewHandlerThread("matrix_time_update_thread", Thread.MIN_PRIORITY + 2);
->>>>>>> 7d4514a9
     private static Handler sHandler = new Handler(sTimerUpdateThread.getLooper());
     private static final int METHOD_ID_MAX = 0xFFFFF;
     public static final int METHOD_ID_DISPATCH = METHOD_ID_MAX - 1;
     private static Set<String> sFocusActivitySet = new HashSet<>();
     private static final HashSet<IAppMethodBeatListener> listeners = new HashSet<>();
     private static final Object updateTimeLock = new Object();
-<<<<<<< HEAD
-    private static boolean isPauseUpdateTime = false;
-=======
     private static volatile boolean isPauseUpdateTime = false;
->>>>>>> 7d4514a9
     private static Runnable checkStartExpiredRunnable = null;
     private static LooperMonitor.LooperDispatchListener looperMonitorListener = new LooperMonitor.LooperDispatchListener() {
         @Override
