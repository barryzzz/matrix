--- conflicted
+++ resolved
@@ -42,11 +42,6 @@
             android:layout_width="wrap_content"
             android:layout_height="wrap_content"
             android:gravity="left"
-<<<<<<< HEAD
-            android:minWidth="40dp"
-            android:paddingLeft="3dp"
-=======
->>>>>>> 7d4514a9
             android:textColor="@color/dark_text"
             android:textSize="8dp" />
 
