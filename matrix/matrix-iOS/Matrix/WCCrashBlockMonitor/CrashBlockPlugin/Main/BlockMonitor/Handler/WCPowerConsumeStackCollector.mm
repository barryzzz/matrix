/*
 * Tencent is pleased to support the open source community by making wechat-matrix available.
 * Copyright (C) 2019 THL A29 Limited, a Tencent company. All rights reserved.
 * Licensed under the BSD 3-Clause License (the "License");
 * you may not use this file except in compliance with the License.
 * You may obtain a copy of the License at
 *
 *      https://opensource.org/licenses/BSD-3-Clause
 *
 * Unless required by applicable law or agreed to in writing,
 * software distributed under the License is distributed on an "AS IS" BASIS,
 * WITHOUT WARRANTIES OR CONDITIONS OF ANY KIND, either express or implied.
 * See the License for the specific language governing permissions and
 * limitations under the License.
 */

#import "WCPowerConsumeStackCollector.h"
#import <mach/mach_types.h>
#import <mach/mach_init.h>
#import <mach/thread_act.h>
#import <mach/task.h>
#import <mach/mach_port.h>
#import <mach/vm_map.h>
#import "KSStackCursor_SelfThread.h"
#import "KSSymbolicator.h"
#import "KSThread.h"
#import "MatrixLogDef.h"
#import "KSMachineContext.h"
#import "MatrixAsyncHook.h"
#import <pthread.h>
#import <os/lock.h>
#import <execinfo.h>

struct StackInfo
{
    uintptr_t **stack_matrix;
    int *trace_length_matrix;
};

// ============================================================================
#pragma mark - WCAddressFrame
// ============================================================================

#define SYMBOL_ADDRESS "object_address"
#define SYMBOL_NAME "object_name"
#define IMAGE_ADDRESS "image_address"
#define IMAGE_NAME "image_name"
#define INSTRUCTION_ADDRESS "instruction_address"
#define SAMPLE_COUNT "sample"
#define CHILE_FRAME "child"
#define MAX_STACK_TRACE_COUNT 100
#define FLOAT_THRESHOLD 0.000001
#define MAX_STACK_TRACE_IN_LOG 50

@interface WCAddressFrame ()
{
    uintptr_t m_symbolAddress;
    const char *m_symbolName;
    uintptr_t m_imageAddress;
    const char *m_imageName;
}

@property (nonatomic, assign) uintptr_t address;
@property (nonatomic, assign) uint32_t repeatCount;
@property (nonatomic, strong) NSMutableArray <WCAddressFrame *>*childAddressFrame;

- (void)symbolicate;

@end

@implementation WCAddressFrame

- (id)initWithAddress:(uintptr_t)address withRepeatCount:(uint32_t)count
{
    self = [super init];
    if (self) {
        _address = address;
        _repeatCount =  count;
        _childAddressFrame = [[NSMutableArray alloc] init];
        
        m_symbolAddress = 0;
        m_symbolName = "???";
        m_imageAddress = 0;
        m_imageName = "???";
    }
    return self;
}

- (void)addChildFrame:(WCAddressFrame *)addressFrame
{
    [_childAddressFrame addObject:addressFrame];
}

- (NSDictionary *)getInfoDict
{
    if (m_symbolName == NULL) {
        m_symbolName = "???";
    }
    if (m_imageName == NULL) {
        m_imageName = "???";
    }
    return @{@SYMBOL_ADDRESS : [NSNumber numberWithUnsignedLong:m_symbolAddress],
             @SYMBOL_NAME : [NSString stringWithUTF8String:m_symbolName],
             @IMAGE_ADDRESS : [NSNumber numberWithUnsignedLong:m_imageAddress],
             @IMAGE_NAME : [NSString stringWithUTF8String:m_imageName],
             @INSTRUCTION_ADDRESS : [NSNumber numberWithUnsignedInteger:self.address],
             @SAMPLE_COUNT : [NSNumber numberWithInt:self.repeatCount]};
}

- (void)symbolicate
{
    Dl_info symbolsBuffer;
    if(ksdl_dladdr(CALL_INSTRUCTION_FROM_RETURN_ADDRESS(self.address), &symbolsBuffer))
    {
        m_imageAddress = (uintptr_t)symbolsBuffer.dli_fbase;
        m_imageName = symbolsBuffer.dli_fname;
        m_symbolAddress = (uintptr_t)symbolsBuffer.dli_saddr;
        m_symbolName = symbolsBuffer.dli_sname;
    }
    
    if (_childAddressFrame == nil || [_childAddressFrame count] == 0) {
        return;
    }
    for (WCAddressFrame *addressFrame in _childAddressFrame) {
        [addressFrame symbolicate];
    }
}

- (WCAddressFrame *)tryFoundAddressFrameWithAddress:(uintptr_t)toFindAddress
{
    if (self.address == toFindAddress) {
        return self;
    } else {
        if (self.childAddressFrame == nil || [self.childAddressFrame count] == 0) {
            return nil;
        } else {
            for (WCAddressFrame *frame in self.childAddressFrame) {
                WCAddressFrame *foundFrame = [frame tryFoundAddressFrameWithAddress:toFindAddress];
                if (foundFrame != nil) {
                    return foundFrame;
                }
            }
            return nil;
        }
    }
}

@end

// ============================================================================
#pragma mark - WCStackTracePool
// ============================================================================


@interface WCStackTracePool ()
{
    uintptr_t **m_stackCyclePool;
    size_t *m_stackCount;
    float *m_stackCPU;
    uint64_t m_poolTailPoint;
    size_t m_maxStackCount;
}

/* conlusion */
@property (nonatomic, strong) NSMutableArray <WCAddressFrame *>*parentAddressFrame;

@end

@implementation WCStackTracePool

- (id)init
{
    return [self initWithMaxStackTraceCount:10];
}

- (id)initWithMaxStackTraceCount:(NSUInteger)maxStackTraceCount
{
    self = [super init];
    if (self) {
        
        m_maxStackCount = (size_t)maxStackTraceCount;
        
        size_t cycleArrayBytes = m_maxStackCount * sizeof(uintptr_t *);
        m_stackCyclePool = (uintptr_t **) malloc(cycleArrayBytes);
        if (m_stackCyclePool != NULL) {
            memset(m_stackCyclePool, 0, cycleArrayBytes);
        }
        size_t countArrayBytes = m_maxStackCount * sizeof(size_t);
        m_stackCount = (size_t *) malloc(countArrayBytes);
        if (m_stackCount != NULL) {
            memset(m_stackCount, 0, countArrayBytes);
        }
        size_t cpuArrayBytes = m_maxStackCount * sizeof(float);
        m_stackCPU = (float *) malloc(cpuArrayBytes);
        if (m_stackCPU != NULL) {
            memset(m_stackCPU, 0, cpuArrayBytes);
        }
        m_poolTailPoint = 0;
    }
    return self;
}

- (void)dealloc
{
    for (uint32_t i = 0; i < m_maxStackCount; i++) {
        if (m_stackCyclePool[i] != NULL) {
            free(m_stackCyclePool[i]);
            m_stackCyclePool[i] = NULL;
        }
    }
    if (m_stackCyclePool != NULL) {
        free(m_stackCyclePool);
        m_stackCyclePool = NULL;
    }
    if (m_stackCount != NULL) {
        free(m_stackCount);
        m_stackCount = NULL;
    }
    if (m_stackCPU != NULL) {
        free(m_stackCPU);
        m_stackCPU = NULL;
    }
}

- (void)addThreadStack:(uintptr_t *)stackArray andLength:(size_t)stackCount andCPU:(float)stackCPU
{
    if (stackArray == NULL) {
        return;
    }
    if (m_stackCyclePool == NULL || m_stackCount == NULL) {
        return;
    }
    if (stackCount == 0) {
        return;
    }
    if (m_stackCyclePool[m_poolTailPoint] != NULL) {
        free(m_stackCyclePool[m_poolTailPoint]);
    }
    m_stackCyclePool[m_poolTailPoint] = stackArray;
    m_stackCount[m_poolTailPoint] = stackCount;
    m_stackCPU[m_poolTailPoint] = stackCPU;
    
    m_poolTailPoint = (m_poolTailPoint + 1) % m_maxStackCount;
}

- (NSArray <NSDictionary *>*)makeCallTree
{
    _parentAddressFrame = nil;
    
    for (int i = 0; i < m_maxStackCount; i++) {
        uintptr_t *curStack = m_stackCyclePool[i];
        size_t curLength = m_stackCount[i];
        WCAddressFrame *curAddressFrame = [self p_getAddressFrameWithStackTraces:curStack length:curLength cpu:m_stackCPU[i]];
        [self p_addAddressFrame:curAddressFrame];
    }
    
    NSMutableArray <NSDictionary *>*addressDictArray = [[NSMutableArray alloc] init];
    
    if ([self.parentAddressFrame count] > 1) {
        [self.parentAddressFrame sortUsingComparator:^NSComparisonResult(id  _Nonnull obj1, id  _Nonnull obj2) {
            WCAddressFrame *frame1 = (WCAddressFrame *)obj1;
            WCAddressFrame *frame2 = (WCAddressFrame *)obj2;
            if (frame1.repeatCount > frame2.repeatCount) {
                return NSOrderedAscending;
            }
            return NSOrderedDescending;
        }];
    }
    
    for (int i = 0; i < [self.parentAddressFrame count] && i < 2; i++) {
        WCAddressFrame *addressFrame = self.parentAddressFrame[i];
        [addressFrame symbolicate];
        NSDictionary *curDict = [self p_getInfoDictFromAddressFrame:addressFrame];
        [addressDictArray addObject:curDict];
    }
    
    return [addressDictArray copy];
}

- (NSDictionary *)p_getInfoDictFromAddressFrame:(WCAddressFrame *)addressFrame
{
    NSMutableDictionary *currentInfoDict = [[addressFrame getInfoDict] mutableCopy];
    NSMutableArray <NSDictionary *> *childInfoDict = [[NSMutableArray alloc] init];
    
    if ([addressFrame.childAddressFrame count] > 1) {
        [addressFrame.childAddressFrame sortUsingComparator:^NSComparisonResult(id  _Nonnull obj1, id  _Nonnull obj2) {
            WCAddressFrame *frame1 = (WCAddressFrame *)obj1;
            WCAddressFrame *frame2 = (WCAddressFrame *)obj2;
            if (frame1.repeatCount > frame2.repeatCount) {
                return NSOrderedAscending;
            }
            return NSOrderedDescending;
        }];
    }
    
    for (WCAddressFrame *tmpCallFrame in addressFrame.childAddressFrame) {
        [childInfoDict addObject:[self p_getInfoDictFromAddressFrame:tmpCallFrame]];
    }
    
    if (childInfoDict != nil && [childInfoDict count] > 0) {
        [currentInfoDict setObject:[childInfoDict copy] forKey:@CHILE_FRAME];
    }
    return [currentInfoDict copy];
}

- (WCAddressFrame *)p_getAddressFrameWithStackTraces:(uintptr_t *)stackTrace length:(size_t)traceLength cpu:(float)stackCPU
{
    if (stackTrace == NULL || traceLength== 0) {
        return nil;
    }
    WCAddressFrame *headAddressFrame = nil;
    WCAddressFrame *currentParentFrame = nil;
    
    uint32_t repeatWeight = (uint32_t)(stackCPU / 5.);
    for (int i = 0; i < traceLength && i < MAX_STACK_TRACE_IN_LOG; i++) {
        uintptr_t address = stackTrace[i];
        WCAddressFrame *curFrame = [[WCAddressFrame alloc] initWithAddress:address withRepeatCount:repeatWeight];
        if (currentParentFrame == nil) {
            headAddressFrame = curFrame;
            currentParentFrame = curFrame;
        } else {
            [currentParentFrame addChildFrame:curFrame];
            currentParentFrame = curFrame;
        }
    }
    return headAddressFrame;
}

- (void)p_addAddressFrame:(WCAddressFrame *)addressFrame
{
    if (addressFrame == nil) {
        return;
    }
    if (_parentAddressFrame == nil) {
        _parentAddressFrame = [[NSMutableArray alloc] init];
    }
    if ([_parentAddressFrame count] == 0) {
        [_parentAddressFrame addObject:addressFrame];
    } else {
        WCAddressFrame *foundAddressFrame = nil;
        for (WCAddressFrame *tmpFrame in _parentAddressFrame) {
            foundAddressFrame = [tmpFrame tryFoundAddressFrameWithAddress:addressFrame.address];
            if (foundAddressFrame != nil) {
                break;
            }
        }
        if (foundAddressFrame == nil) {
            [_parentAddressFrame addObject:addressFrame];
        } else {
            [self p_mergeAddressFrame:foundAddressFrame with:addressFrame];
        }
    }
}

- (void)p_mergeAddressFrame:(WCAddressFrame *)mainFrame with:(WCAddressFrame *)mergedFrame
{
    if (mainFrame.address != mergedFrame.address) {
        assert(0);
    }
    mainFrame.repeatCount += mergedFrame.repeatCount;
    
    if (mainFrame.childAddressFrame == nil || [mainFrame.childAddressFrame count] == 0) {
        mainFrame.childAddressFrame = mergedFrame.childAddressFrame;
        return; // full with mergedFrame.childeAddressFrame
    }
    
    [self p_mergedAddressFrameArray:mainFrame.childAddressFrame with:mergedFrame.childAddressFrame];
}

- (void)p_mergedAddressFrameArray:(NSMutableArray <WCAddressFrame *>*)mainFrameArray with:(NSMutableArray <WCAddressFrame *>*)mergedFrameArray
{
    if (mergedFrameArray == nil || [mergedFrameArray count] == 0) {
        return;
    }
    NSMutableArray <WCAddressFrame *>*notFoundFrame = [NSMutableArray array];
    for (WCAddressFrame *mergedFrame in mergedFrameArray) {
        BOOL bFound = NO;
        for (WCAddressFrame *mainFrame in mainFrameArray) {
            if (mergedFrame.address == mainFrame.address) {
                bFound = YES;
                [self p_mergeAddressFrame:mainFrame with:mergedFrame];
                break;
            }
        }
        if (bFound == NO) {
            [notFoundFrame addObject:mergedFrame];
        }
    }
    [mainFrameArray addObjectsFromArray:notFoundFrame];
}

@end

// ============================================================================
#pragma mark - WCCpuStackFrame
// ============================================================================
@interface WCCpuStackFrame : NSObject

@property (nonatomic, assign) thread_t cpu_thread;
@property (nonatomic, assign) float cpu_value;

- (id)initWithThread:(thread_t)cpu_thread andCpuValue:(float)cpu_value;

@end

@implementation WCCpuStackFrame

- (id)initWithThread:(thread_t)cpu_thread andCpuValue:(float)cpu_value
{
    self = [super init];
    if (self) {
        self.cpu_thread = cpu_thread;
        self.cpu_value = cpu_value;
    }
    return self;
}

@end


// ============================================================================
#pragma mark - WCPowerConsumeStackCollector
// ============================================================================

static float g_kGetPowerStackCPULimit = 80.;
static KSStackCursor **g_cpuHighThreadArray = NULL;
static int g_cpuHighThreadNumber = 0;
static float *g_cpuHighThreadValueArray = NULL;

@interface WCPowerConsumeStackCollector ()

@property (nonatomic, strong) WCStackTracePool *stackTracePool;

@end

@implementation WCPowerConsumeStackCollector

- (id)initWithCPULimit:(float)cpuLimit
{
    self = [super init];
    if (self) {
        g_kGetPowerStackCPULimit = cpuLimit;
        _stackTracePool = [[WCStackTracePool alloc] initWithMaxStackTraceCount:MAX_STACK_TRACE_COUNT];
    }
    return self;
}

// ============================================================================
#pragma mark - Power Consume Block
// ============================================================================

- (void)makeConclusion
{
    WCStackTracePool *handlePool = _stackTracePool;
    _stackTracePool = [[WCStackTracePool alloc] initWithMaxStackTraceCount:MAX_STACK_TRACE_COUNT];
    
    dispatch_async(dispatch_get_global_queue(DISPATCH_QUEUE_PRIORITY_DEFAULT, 0), ^{
        NSArray <NSDictionary *>*stackTree = [handlePool makeCallTree];
        if (self.delegate != nil && [self.delegate respondsToSelector:@selector(powerConsumeStackCollectorConclude:)]) {
            [self.delegate powerConsumeStackCollectorConclude:stackTree];
        }
    });
}

- (float)getCPUUsageAndPowerConsumeStack
{
    mach_msg_type_number_t thread_count;
    NSMutableArray <WCCpuStackFrame *> *cost_cpu_thread_array = [[NSMutableArray alloc] init];

    float result = [self getTotCpuWithCostCpuThreadArray:&cost_cpu_thread_array andThreadCount:&thread_count];
    
    if (fabs(result + 1.0) < FLOAT_THRESHOLD) {
        return -1.0;
    }
    
    thread_t *cost_cpu_thread_list = (thread_t *)malloc(sizeof(thread_t) * thread_count);
    float *cost_cpu_value_list = (float *)malloc(sizeof(float) * thread_count);
    mach_msg_type_number_t cost_cpu_thread_count = 0;
    
    for (int i = 0; i < [cost_cpu_thread_array count]; i++) {
        cost_cpu_thread_list[i] = cost_cpu_thread_array[i].cpu_thread;
        cost_cpu_value_list[i] = cost_cpu_thread_array[i].cpu_value;
        cost_cpu_thread_count++;
    }
    
    // backtrace the thread with power consuming stack
    if (result > g_kGetPowerStackCPULimit && cost_cpu_thread_count > 0) {
        StackInfo stackInfo = [self getStackInfoWithThreadCount:cost_cpu_thread_count
                                              costCpuThreadList:cost_cpu_thread_list
                                               costCpuValueList:cost_cpu_value_list];
        
        uintptr_t **stack_matrix = stackInfo.stack_matrix;
        int *trace_length_matrix = stackInfo.trace_length_matrix;
        
        if (stack_matrix != NULL && trace_length_matrix != NULL) {
            for (int i = 0; i < cost_cpu_thread_count; i++) {
                if (stack_matrix[i] != NULL) {
                    [_stackTracePool addThreadStack:stack_matrix[i]
                                          andLength:(size_t)trace_length_matrix[i]
                                             andCPU:cost_cpu_value_list[i]];
                }
            }
            free(stack_matrix);
            free(trace_length_matrix);
        }
    }
    
    free(cost_cpu_thread_list);
    free(cost_cpu_value_list);
    return result;
}

// ============================================================================
#pragma mark - CPU High Block
// ============================================================================

- (BOOL)isCPUHighBlock
{
    if (fabs([self getCPUUsageAndCPUBlockStack] + 1) < FLOAT_THRESHOLD) {
        return NO;
    }
    return YES;
}

- (float)getCPUUsageAndCPUBlockStack
{
    mach_msg_type_number_t thread_count;
    NSMutableArray <WCCpuStackFrame *> *cost_cpu_thread_array = [[NSMutableArray alloc] init];
    
    float result = [self getTotCpuWithCostCpuThreadArray:&cost_cpu_thread_array andThreadCount:&thread_count];
    
    if (fabs(result + 1.0) < FLOAT_THRESHOLD) {
        return -1.0;
    }
    
    // sort the thread array according to its cost value when cpu high block
    [cost_cpu_thread_array sortUsingComparator:^NSComparisonResult(id  _Nonnull obj1, id  _Nonnull obj2) {
        WCCpuStackFrame *frame1 = (WCCpuStackFrame *)obj1;
        WCCpuStackFrame *frame2 = (WCCpuStackFrame *)obj2;
        if (frame1.cpu_value > frame2.cpu_value) {
            return NSOrderedAscending;
        }
        return NSOrderedDescending;
    }];
    
    thread_t *cost_cpu_thread_list = (thread_t *)malloc(sizeof(thread_t) * thread_count);
    float *cost_cpu_value_list = (float *)malloc(sizeof(float) * thread_count);
    mach_msg_type_number_t cost_cpu_thread_count = 0;
    
    // for cpu high block: the maximum number of thread is 3
    for (int i = 0; i < [cost_cpu_thread_array count] && i < 3; i++) {
        cost_cpu_thread_list[i] = cost_cpu_thread_array[i].cpu_thread;
        cost_cpu_value_list[i] = cost_cpu_thread_array[i].cpu_value;
        cost_cpu_thread_count++;
    }
    
    // backtrace the thread with power consuming stack
    if (result > g_kGetPowerStackCPULimit && cost_cpu_thread_count > 0) {
        StackInfo stackInfo = [self getStackInfoWithThreadCount:cost_cpu_thread_count
                                              costCpuThreadList:cost_cpu_thread_list
                                               costCpuValueList:cost_cpu_value_list];
        
        uintptr_t **stack_matrix = stackInfo.stack_matrix;
        int *trace_length_matrix = stackInfo.trace_length_matrix;
        
        if (stack_matrix != NULL && trace_length_matrix != NULL) {
            g_cpuHighThreadArray = (KSStackCursor **)malloc(sizeof(KSStackCursor *) * (int)cost_cpu_thread_count);
            g_cpuHighThreadNumber = (int) cost_cpu_thread_count;
            g_cpuHighThreadValueArray = (float *)malloc(sizeof(float) * (int)cost_cpu_thread_count);
            
            for (int i = 0; i < cost_cpu_thread_count; i++) {
                if (stack_matrix[i] != NULL) {
                    g_cpuHighThreadArray[i] = (KSStackCursor *)malloc(sizeof(KSStackCursor));
                    kssc_initWithBacktrace(g_cpuHighThreadArray[i], stack_matrix[i], trace_length_matrix[i], 0);
                    g_cpuHighThreadValueArray[i] = cost_cpu_value_list[i];
                }
            }
            
            free(stack_matrix);
            free(trace_length_matrix);
        }
    }
    
    free(cost_cpu_thread_list);
    free(cost_cpu_value_list);
    return result;
}

- (int)getCurrentCpuHighStackNumber
{
    return g_cpuHighThreadNumber;
}

- (KSStackCursor **)getCPUStackCursor
{
    return g_cpuHighThreadArray;
}

- (float *)getCpuHighThreadValueArray
{
    return g_cpuHighThreadValueArray;
}

// ============================================================================
#pragma mark - Class Function
// ============================================================================

+ (float)getCurrentCPUUsage
{
    kern_return_t kr;
    task_info_data_t tinfo;
    mach_msg_type_number_t task_info_count;
    
    task_info_count = TASK_INFO_MAX;
    kr = task_info(mach_task_self(), TASK_BASIC_INFO, (task_info_t) tinfo, &task_info_count);
    if (kr != KERN_SUCCESS) {
        return -1;
    }
    
    thread_array_t thread_list;
    mach_msg_type_number_t thread_count;
    kr = task_threads(mach_task_self(), &thread_list, &thread_count);
    if (kr != KERN_SUCCESS) {
        return -1;
    }
    
    float tot_cpu = 0;
    
    for (int j = 0; j < thread_count; j++) {
        thread_info_data_t thinfo;
        mach_msg_type_number_t thread_info_count = THREAD_INFO_MAX;
        kr = thread_info(thread_list[j], THREAD_BASIC_INFO, (thread_info_t)thinfo, &thread_info_count);
        if (kr != KERN_SUCCESS) {
            return -1;
        }
        thread_basic_info_t basic_info_th = (thread_basic_info_t)thinfo;
        if (!(basic_info_th->flags & TH_FLAGS_IDLE)) {
            tot_cpu = tot_cpu + basic_info_th->cpu_usage / (float) TH_USAGE_SCALE * 100.0;
        }
    }
    
    kr = vm_deallocate(mach_task_self(), (vm_offset_t) thread_list, thread_count * sizeof(thread_t));
    return tot_cpu;
}

// ============================================================================
#pragma mark - Helper Function
// ============================================================================

- (float)getTotCpuWithCostCpuThreadArray:(NSMutableArray <WCCpuStackFrame *> **)cost_cpu_thread_array andThreadCount:(mach_msg_type_number_t *)thread_count
{
    // variable declarations
    kern_return_t kr;
    task_info_data_t tinfo;
    mach_msg_type_number_t task_info_count;
    
    task_info_count = TASK_INFO_MAX;
    kr = task_info(mach_task_self(), TASK_BASIC_INFO, (task_info_t)tinfo, &task_info_count);
    if (kr != KERN_SUCCESS) {
        return -1;
    }
    
    thread_array_t thread_list;
    
    // get threads in the task
    kr = task_threads(mach_task_self(), &thread_list, thread_count);
    if (kr != KERN_SUCCESS) {
        return -1;
    }
    
    float tot_cpu = 0.0;
    const thread_t thisThread = (thread_t)ksthread_self();
    
    // get cost cpu threads and stored in array
    for (int j = 0; j < *thread_count; j++) {
        thread_t current_thread = thread_list[j];
        
        thread_info_data_t thinfo;
        mach_msg_type_number_t thread_info_count = THREAD_INFO_MAX;
        kr = thread_info(current_thread, THREAD_BASIC_INFO, (thread_info_t)thinfo, &thread_info_count);
        if (kr != KERN_SUCCESS) {
            return -1;
        }
        
        thread_basic_info_t basic_info_th = (thread_basic_info_t)thinfo;
        float cur_cpu = 0;
        long cur_sec = 0;
        long cur_usec = 0;
        
        if (!(basic_info_th->flags & TH_FLAGS_IDLE)) {
            cur_sec = basic_info_th->user_time.seconds + basic_info_th->system_time.seconds;
            cur_usec = basic_info_th->system_time.microseconds + basic_info_th->system_time.microseconds;
            cur_cpu = basic_info_th->cpu_usage / (float) TH_USAGE_SCALE * 100.0;
            tot_cpu = tot_cpu + cur_cpu;
        }
        
        if (cur_cpu > 5. && current_thread != thisThread && *cost_cpu_thread_array != NULL) {
            WCCpuStackFrame *cpu_stack_frame = [[WCCpuStackFrame alloc] initWithThread:current_thread andCpuValue:cur_cpu];
            [*cost_cpu_thread_array addObject:cpu_stack_frame];
        }

    }
    kr = vm_deallocate(mach_task_self(), (vm_offset_t) thread_list, *thread_count * sizeof(thread_t));
    return tot_cpu;
}

- (StackInfo)getStackInfoWithThreadCount:(mach_msg_type_number_t)cost_cpu_thread_count
                       costCpuThreadList:(thread_t *)cost_cpu_thread_list
                        costCpuValueList:(float *)cost_cpu_value_list
{
    struct StackInfo result;
    do { // get power-consuming stack
        size_t maxEntries = 100;
        int *trace_length_matrix = (int *)malloc(sizeof(int) * cost_cpu_thread_count);
        if (trace_length_matrix == NULL) {
            break;
        }
        uintptr_t **stack_matrix = (uintptr_t **)malloc(sizeof(uintptr_t *) * cost_cpu_thread_count);
        if (stack_matrix == NULL) {
            break;
        }
        BOOL have_null = NO;
        for (int i = 0; i < cost_cpu_thread_count; i++) {
            
            // the alloc size should contain async thread
            stack_matrix[i] = (uintptr_t *)malloc(sizeof(uintptr_t) * maxEntries * 2);
<<<<<<< HEAD
            if (stack_matrix == NULL) {
=======
            if (stack_matrix[i] == NULL) {
>>>>>>> 7d4514a9
                have_null = YES;
            }
        }
        if (have_null) {
            for (int i = 0; i < cost_cpu_thread_count; i++) {
                if (stack_matrix[i] != NULL) {
                    free(stack_matrix[i]);
                }
            }
            free(stack_matrix);
            break;
        }
        
        uintptr_t **async_stack_trace_array = (uintptr_t **)malloc(sizeof(uintptr_t *) * cost_cpu_thread_count);
        int *async_stack_trace_array_count = (int *)malloc(sizeof(int) * cost_cpu_thread_count);
        
        // get the origin async stack from MatrixAsyncHook
        MatrixAsyncHook *asyncHook = [MatrixAsyncHook sharedInstance];
        NSDictionary *asyncThreadStackDict = [asyncHook getAsyncOriginThreadDict];
        
        for (int i = 0; i < cost_cpu_thread_count; i++) {
            thread_t current_thread = cost_cpu_thread_list[i];
            NSArray *asyncStackTrace = [asyncThreadStackDict objectForKey:[[NSNumber alloc] initWithInt:current_thread]];
            
            if (asyncStackTrace != nil && [asyncStackTrace count] != 0) {
                async_stack_trace_array[i] = (uintptr_t *)malloc(sizeof(uintptr_t) * [asyncStackTrace count]);
                async_stack_trace_array_count[i] = (int)[asyncStackTrace count];
                for (int j = 0; j < [asyncStackTrace count]; j++) {
                    async_stack_trace_array[i][j] = [asyncStackTrace[j] unsignedLongValue];
                }
            } else {
                async_stack_trace_array[i] = NULL;
                async_stack_trace_array_count[i] = 0;
            }
        }
        
        ksmc_suspendEnvironment();
        for (int i = 0; i < cost_cpu_thread_count; i++) {
            thread_t current_thread = cost_cpu_thread_list[i];
            uintptr_t backtrace_buffer[maxEntries];
            
            trace_length_matrix[i] = kssc_backtraceCurrentThread(current_thread, backtrace_buffer, (int)maxEntries);
   
            int j = 0;
            for (; j < trace_length_matrix[i]; j++) {
                stack_matrix[i][j] = backtrace_buffer[j];
            }
            
            if (async_stack_trace_array_count[i] != 0 && async_stack_trace_array[i] != NULL) {
                trace_length_matrix[i] += async_stack_trace_array_count[i];
                for (int k = 0; k < async_stack_trace_array_count[i]; j++, k++) {
                    stack_matrix[i][j] = async_stack_trace_array[i][k];
                }
            }
        }
        ksmc_resumeEnvironment();
        
        for (int i = 0; i < cost_cpu_thread_count; i++) {
            if (async_stack_trace_array[i] != NULL && async_stack_trace_array_count[i] != 0) {
                free(async_stack_trace_array[i]);
            }
        }
        free(async_stack_trace_array);
        free(async_stack_trace_array_count);
        
        result = {stack_matrix, trace_length_matrix};
    } while (0);
    return result;
}

@end<|MERGE_RESOLUTION|>--- conflicted
+++ resolved
@@ -724,11 +724,7 @@
             
             // the alloc size should contain async thread
             stack_matrix[i] = (uintptr_t *)malloc(sizeof(uintptr_t) * maxEntries * 2);
-<<<<<<< HEAD
-            if (stack_matrix == NULL) {
-=======
             if (stack_matrix[i] == NULL) {
->>>>>>> 7d4514a9
                 have_null = YES;
             }
         }
