// Top-level build file where you can add configuration options common to all sub-projects/modules.

buildscript {
    repositories {
        google()
        jcenter()

    }
    dependencies {
        classpath 'com.android.tools.build:gradle:3.4.1'

        // NOTE: Do not place your application dependencies here; they belong
        // in the individual module build.gradle files
    }
}

allprojects {
    repositories {
        mavenLocal()
        google()
        jcenter()

        maven {
            url 'http://maven.mmclient.oa.com/nexus/content/repositories/wechat-releases/'
        }
    }
}

task clean(type: Delete) {
    delete rootProject.buildDir
}

ext {
    GROUP = 'com.tencent.wxperf'
<<<<<<< HEAD
    VERSION = '1.5.5'
=======
    VERSION = '1.5.8'
>>>>>>> 0c33aff9
    COMPILE_SDK_VERSION = 28
    MIN_SDK_VERSION = 21
    TARGET_SDK_VERSION = 28
    VERSION_CODE = 1
    VERSION_NAME = '1.0'
    ABI_FILTERS = ['armeabi-v7a', 'arm64-v8a']
    LOGGER_VERSION = 1.1
}<|MERGE_RESOLUTION|>--- conflicted
+++ resolved
@@ -32,11 +32,7 @@
 
 ext {
     GROUP = 'com.tencent.wxperf'
-<<<<<<< HEAD
-    VERSION = '1.5.5'
-=======
     VERSION = '1.5.8'
->>>>>>> 0c33aff9
     COMPILE_SDK_VERSION = 28
     MIN_SDK_VERSION = 21
     TARGET_SDK_VERSION = 28
