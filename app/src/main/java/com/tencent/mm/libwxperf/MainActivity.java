package com.tencent.mm.libwxperf;

import android.Manifest;
import android.content.pm.PackageManager;
import android.os.Bundle;
import android.os.Environment;
import android.os.Handler;
import android.os.HandlerThread;
import android.os.Process;
import android.support.v4.app.ActivityCompat;
import android.support.v4.content.ContextCompat;
import android.support.v7.app.AppCompatActivity;
import android.util.Log;
import android.view.View;

import com.tencent.mm.performance.jni.HookManager;
import com.tencent.mm.performance.jni.LibWxPerfManager;
import com.tencent.mm.performance.jni.fd.FDDumpBridge;
import com.tencent.mm.performance.jni.memory.MemoryHook;
import com.tencent.mm.performance.jni.pthread.PthreadHook;
import com.tencent.mm.performance.jni.test.UnwindBenckmarkTest;
import com.tencent.mm.performance.jni.test.UnwindTest;

import java.io.File;

public class MainActivity extends AppCompatActivity {

    private static final String TAG = "MainActivity";

    String threadNameRegex = "[GT]TestHT-?".replace("[", "\\[").replace("]", "\\]").replace("?", "[0-9]*");

    String name = "[GT]TestHT-12";

    @Override
    protected void onCreate(Bundle savedInstanceState) {
        super.onCreate(savedInstanceState);
        setContentView(R.layout.activity_main);

        LibWxPerfManager.INSTANCE.init();
        if (!LibWxPerfManager.INSTANCE.initOk()) {
            throw new RuntimeException("init failed");
        }

        Log.d(TAG, "threadName = " + threadNameRegex + ", " + name.matches(threadNameRegex));

        try {
<<<<<<< HEAD
//            HookManager.INSTANCE
////                    .addHook(MemoryHook.INSTANCE
////                            .addHookSo(".*libnative-lib\\.so$")
////                            .enableStacktrace(true)
////                            .enableMmapHook(true))
=======
            HookManager.INSTANCE
                    .addHook(MemoryHook.INSTANCE
                            .addHookSo(".*libnative-lib\\.so$")
                            .enableStacktrace(false)
                            .enableMmapHook(false))
>>>>>>> 5b69e34c
//                    .addHook(PthreadHook.INSTANCE
////                            .addHookSo(".*libnative-lib\\.so$")
//                                    .addHookSo(".*\\.so$")
////                            .addIgnoreSo(".*libart\\.so$")
//                            .addHookThread(".*")
////                                    .addHookThread(threadNameRegex)
////                            .addHookThread("MyHandlerThread")
////                            .addHookThread("\\[GT\\]MediaCodecR$")
//                    )
//                    .commitHooks();

//            throw new HookManager.HookFailedException("adfad");
        } catch (HookManager.HookFailedException e) {
            e.printStackTrace();
        }

        UnwindTest.init();
        UnwindBenckmarkTest.benchmarkInitNative();

        checkPermission();
        Log.d(TAG, "onCreate: path = " + Environment.getExternalStorageDirectory().getAbsolutePath());
    }

    private void dumpFd() {

        long begin = System.currentTimeMillis();
        File fdDir = new File(String.format("/proc/%s/fd", Process.myPid()));
        if (!fdDir.exists()) {
            return;
        }

        try {
            for (File file : fdDir.listFiles()) {
                Log.d(TAG, "onCreate: path = " + file.getAbsolutePath() + " file = " + FDDumpBridge.getFdPathName(file.getAbsolutePath()));
            }
        } catch (Exception e) {
            e.printStackTrace();
        }
        Log.d(TAG, "dump cost:" + (System.currentTimeMillis() - begin));
    }

    private boolean checkPermission() {
        // Here, thisActivity is the current activity
        if (ContextCompat.checkSelfPermission(this,
                Manifest.permission.READ_CONTACTS)
                != PackageManager.PERMISSION_GRANTED) {

            // Permission is not granted
            // Should we show an explanation?
            if (ActivityCompat.shouldShowRequestPermissionRationale(this,
                    Manifest.permission.WRITE_EXTERNAL_STORAGE)) {
                // Show an explanation to the user *asynchronously* -- don't block
                // this thread waiting for the user's response! After the user
                // sees the explanation, try again to request the permission.
            } else {
                // No explanation needed; request the permission
                ActivityCompat.requestPermissions(this,
                        new String[]{Manifest.permission.WRITE_EXTERNAL_STORAGE},
                        1);
                // MY_PERMISSIONS_REQUEST_READ_CONTACTS is an
                // app-defined int constant. The callback method gets the
                // result of the request.
            }

            return false;
        } else {
            // Permission has already been granted
            return true;
        }
    }

    public void reallocTest(View view) {
        final JNIObj jniObj = new JNIObj();
        for (int i = 0; i < 30; i++) {

            new Thread(new Runnable() {
                @Override
                public void run() {
                    jniObj.reallocTest();
                    jniObj.reallocTest();
                    jniObj.reallocTest();
                }
            }).start();
        }
//        new Handler().postDelayed(new Runnable() {
//            @Override
//            public void run() {
//                MemoryHook.INSTANCE.dump("/sdcard/memory_hook.log");
//            }
//        }, 2000);

        try {
            Thread.sleep(500);
        } catch (InterruptedException e) {
            e.printStackTrace();
        }

        MemoryHook.INSTANCE.dump("/sdcard/memory_hook.log");
    }

    public void mmapTest(View view) {
        JNIObj jniObj = new JNIObj();
        jniObj.doMmap();
        MemoryHook.INSTANCE.dump("/sdcard/memory_hook.log");
    }

    public void threadTest(View view) {

        Thread t = new Thread(new Runnable() {
            @Override
            public void run() {

                for (int i = 0; i < 100; i++) {
                    Log.d("Yves-debug", "test thread " + i);
                    JNIObj.testThread();

                    HandlerThread ht = new HandlerThread("[GT]TestHT-" + i);
                    ht.start();

                    new Handler(ht.getLooper()).post(new Runnable() {
                        @Override
                        public void run() {

                            new Thread(new Runnable() {
                                @Override
                                public void run() {
//                                    try {
//                                        Thread.sleep(1000);
//                                    } catch (InterruptedException e) {
//                                        e.printStackTrace();
//                                    }
                                }
                            }, "SubTestTh").start();


                            new Thread(new Runnable() {
                                @Override
                                public void run() {

                                }
                            }).start();

                            new Thread(new Runnable() {
                                @Override
                                public void run() {

                                }
                            }).start();

                            new Thread(new Runnable() {
                                @Override
                                public void run() {

                                }
                            }).start();

                            try {
                                Thread.sleep(3000);
                            } catch (InterruptedException e) {
                                e.printStackTrace();
                            }
                        }
                    });
                }

            }
        }, "[GT]HotPool#1");

        t.start();

        HandlerThread handlerThread = new HandlerThread("HandlerThread1");
        handlerThread.start();

        try {
            Thread.sleep(10 * 1000);
        } catch (InterruptedException e) {
            e.printStackTrace();
        }

        PthreadHook.INSTANCE.dump("/sdcard/pthread_hook.log");
    }

    public void mallocTest(View view) {
        JNIObj.mallocTest();
    }

    public void doSomeThing(View view) {
        final JNIObj jniObj = new JNIObj();
        for (int i = 0; i < 1000; i++) {
            jniObj.doSomeThing();
        }
        MemoryHook.INSTANCE.dump("/sdcard/memory_hook.log");
    }

    public void specificTest(View view) {
        new Thread(new Runnable() {
            @Override
            public void run() {
                for (int i = 0; i < 100; i++) {
                    JNIObj.testThreadSpecific();
                }
            }
        }).start();
    }

    public void concurrentJNITest(View view) {
        for (int i = 0; i < 100; i++) {

            new Thread(new Runnable() {
                @Override
                public void run() {
                    JNIObj.testJNICall();
                    JNIObj.testJNICall();
                }
            }).start();
        }

//        JNIObj.testPthreadFree();

        JNIObj.testJNICall();
    }

    public void unwindTest(View view) {

        new Thread(new Runnable() {
            @Override
            public void run() {
                for (int i = 0; i < 1; i++) {
//                            long begin = System.nanoTime();
                    UnwindTest.test();
//                            Log.i("Unwind-test", "unwind cost: " + (System.nanoTime() - begin));
                }

                PthreadHook.INSTANCE.dump("/sdcard/pthread_hook.log");
            }
        }).start();
    }

    public void unwindBenchmark(View view) {

        new Thread(new Runnable() {
            @Override
            public void run() {
                UnwindBenckmarkTest.benchmarkNative();
            }
        }).start();
    }

    public void unwindBenchmarkDebug(View view) {
        new Thread(new Runnable() {
            @Override
            public void run() {
                UnwindBenckmarkTest.debugNative();
            }
        }).start();
    }

    public void memoryBenchmark(View view) {
        MemoryBenchmarkTest.benchmarkNative();
        try {
            HookManager.INSTANCE
                    .addHook(MemoryHook.INSTANCE
                            .addHookSo(".*libnative-lib\\.so$")
                            .enableStacktrace(false)
                            .enableMmapHook(false))
                    .commitHooks();
        } catch (HookManager.HookFailedException e) {
            e.printStackTrace();
        }
        MemoryBenchmarkTest.benchmarkNative();
    }

    public void tlsTest(View view) {
        JNIObj.tlsTest();
    }

    public void poolTest(View view) {
        for (int i = 0; i < 10; i++) {
            new Thread(new Runnable() {
                @Override
                public void run() {
                    JNIObj.poolTest();
                }
            }).start();
        }
    }

    public void epollTest(View view) {
//        JNIObj.epollTest();
//
//        try {
//            Thread.sleep(1000);
//        } catch (InterruptedException e) {
//            e.printStackTrace();
//        }

        for (int i = 0; i < 1; i++) {

            new Thread(new Runnable() {
                @Override
                public void run() {
                    JNIObj.epollTest();
                }
            }).start();
        }
    }

    public void concurrentMapTest(View view) {
        JNIObj.concurrentMapTest();
    }
}<|MERGE_RESOLUTION|>--- conflicted
+++ resolved
@@ -44,19 +44,11 @@
         Log.d(TAG, "threadName = " + threadNameRegex + ", " + name.matches(threadNameRegex));
 
         try {
-<<<<<<< HEAD
-//            HookManager.INSTANCE
-////                    .addHook(MemoryHook.INSTANCE
-////                            .addHookSo(".*libnative-lib\\.so$")
-////                            .enableStacktrace(true)
-////                            .enableMmapHook(true))
-=======
             HookManager.INSTANCE
                     .addHook(MemoryHook.INSTANCE
                             .addHookSo(".*libnative-lib\\.so$")
                             .enableStacktrace(false)
                             .enableMmapHook(false))
->>>>>>> 5b69e34c
 //                    .addHook(PthreadHook.INSTANCE
 ////                            .addHookSo(".*libnative-lib\\.so$")
 //                                    .addHookSo(".*\\.so$")
@@ -66,7 +58,7 @@
 ////                            .addHookThread("MyHandlerThread")
 ////                            .addHookThread("\\[GT\\]MediaCodecR$")
 //                    )
-//                    .commitHooks();
+                    .commitHooks();
 
 //            throw new HookManager.HookFailedException("adfad");
         } catch (HookManager.HookFailedException e) {
