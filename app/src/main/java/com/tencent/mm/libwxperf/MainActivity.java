package com.tencent.mm.libwxperf;

import android.Manifest;
import android.content.pm.PackageManager;
import android.opengl.EGL14;
import android.opengl.EGLConfig;
import android.opengl.EGLContext;
import android.opengl.EGLDisplay;
import android.opengl.EGLSurface;
import android.opengl.GLES20;
import android.os.Bundle;
import android.os.Environment;
import android.os.Handler;
import android.os.HandlerThread;
import android.os.Process;
import android.support.v4.app.ActivityCompat;
import android.support.v4.content.ContextCompat;
import android.support.v7.app.AppCompatActivity;
import android.util.Log;
import android.view.View;

import com.tencent.mm.performance.jni.HookManager;
<<<<<<< HEAD
import com.tencent.mm.performance.jni.egl.EglContextMonitor;
import com.tencent.mm.performance.jni.egl.EglHook;
=======
import com.tencent.mm.performance.jni.LibWxPerfManager;
>>>>>>> 18f222bf
import com.tencent.mm.performance.jni.fd.FDDumpBridge;
import com.tencent.mm.performance.jni.memory.MemoryHook;
import com.tencent.mm.performance.jni.pthread.PthreadHook;
import com.tencent.mm.performance.jni.test.UnwindBenckmarkTest;
import com.tencent.mm.performance.jni.test.UnwindTest;

import java.io.File;

public class MainActivity extends AppCompatActivity {

    private static final String TAG = "MainActivity";

    String threadNameRegex = "[GT]TestHT-?".replace("[", "\\[").replace("]", "\\]").replace("?", "[0-9]*");

    String name = "[GT]TestHT-12";

    @Override
    protected void onCreate(Bundle savedInstanceState) {
        super.onCreate(savedInstanceState);
        setContentView(R.layout.activity_main);

        LibWxPerfManager.INSTANCE.init();
        if (!LibWxPerfManager.INSTANCE.initOk()) {
            throw new RuntimeException("init failed");
        }

        Log.d(TAG, "threadName = " + threadNameRegex + ", " + name.matches(threadNameRegex));

<<<<<<< HEAD
//        MemoryHook.hook();
//        try {
=======
        try {
>>>>>>> 18f222bf
//            HookManager.INSTANCE
////                    .addHook(MemoryHook.INSTANCE
////                            .addHookSo(".*libnative-lib\\.so$")
////                            .enableStacktrace(true)
////                            .enableMmapHook(true))
//                    .addHook(PthreadHook.INSTANCE
////                            .addHookSo(".*libnative-lib\\.so$")
//                                    .addHookSo(".*\\.so$")
////                            .addIgnoreSo(".*libart\\.so$")
<<<<<<< HEAD
////                            .addHookThread(".*")
//                                    .addHookThread(threadNameRegex)
=======
//                            .addHookThread(".*")
////                                    .addHookThread(threadNameRegex)
>>>>>>> 18f222bf
////                            .addHookThread("MyHandlerThread")
////                            .addHookThread("\\[GT\\]MediaCodecR$")
//                    )
//                    .commitHooks();
<<<<<<< HEAD
//
////            PthreadHook.INSTANCE.addHookSo(".*\\.so$")
////                    .addHookThread("RenderThread")
////                    .addHookThread("\\[GT\\]MediaCodecR$")
////                    .addHookThread("RenderThread")
////                    .hook();
//
////            MemoryHook.INSTANCE
////                    .addHookSo(".*libnative-lib\\.so$")
////                    .enableStacktrace(true)
////                    .enableMmapHook(true)
////                    .hook();
//            throw new HookManager.HookFailedException("adfad");
//        } catch (HookManager.HookFailedException e) {
//            e.printStackTrace();
//        }


        Log.d(TAG, " pid = " + Process.myPid() + " tid = " + Thread.currentThread().getId());

        findViewById(R.id.button).setOnClickListener(new View.OnClickListener() {
            @Override
            public void onClick(View v) {
                final JNIObj jniObj = new JNIObj();
                for (int i = 0; i < 1000; i++) {
                    jniObj.doSomeThing();
                }
//                jniObj.nullptr(null);
//                jniObj.dump(null);
                MemoryHook.INSTANCE.dump("/sdcard/memory_hook.log");
            }
        });

        findViewById(R.id.btn_mmap).setOnClickListener(new View.OnClickListener() {
            @Override
            public void onClick(View v) {
                JNIObj jniObj = new JNIObj();
                jniObj.doMmap();
                MemoryHook.INSTANCE.dump("/sdcard/memory_hook.log");
            }
        });

        findViewById(R.id.btn_realloc).setOnClickListener(new View.OnClickListener() {
            @Override
            public void onClick(View v) {
                JNIObj jniObj = new JNIObj();
                jniObj.reallocTest();
                MemoryHook.INSTANCE.dump("/sdcard/memory_hook.log");
            }
        });

        findViewById(R.id.btn_thread).setOnClickListener(new View.OnClickListener() {
            @Override
            public void onClick(View v) {
                Thread t = new Thread(new Runnable() {
                    @Override
                    public void run() {

                        for (int i = 0; i < 100; i++) {
                            Log.d("Yves-debug", "test thread " + i);
                            JNIObj.testThread();

                            HandlerThread ht = new HandlerThread("[GT]TestHT-" + i);
                            ht.start();

                            new Handler(ht.getLooper()).post(new Runnable() {
                                @Override
                                public void run() {

                                    new Thread(new Runnable() {
                                        @Override
                                        public void run() {
                                            try {
                                                Thread.sleep(1000);
                                            } catch (InterruptedException e) {
                                                e.printStackTrace();
                                            }
                                        }
                                    }, "SubTestTh").start();

                                    try {
                                        Thread.sleep(3000);
                                    } catch (InterruptedException e) {
                                        e.printStackTrace();
                                    }
                                }
                            });
                        }


                    }
                }, "[GT]HotPool#1");

                t.start();

                HandlerThread handlerThread = new HandlerThread("HandlerThread1");
                handlerThread.start();

                try {
                    Thread.sleep(10 * 1000);
                } catch (InterruptedException e) {
                    e.printStackTrace();
                }

                PthreadHook.INSTANCE.dump("/sdcard/pthread_hook.log");
            }
        });

        findViewById(R.id.btn_thread_spec).setOnClickListener(new View.OnClickListener() {
            @Override
            public void onClick(View v) {
                new Thread(new Runnable() {
                    @Override
                    public void run() {
                        for (int i = 0; i < 100; i++) {
                            JNIObj.testThreadSpecific();
                        }
                    }
                }).start();
            }
        });

        findViewById(R.id.btn_concurrent_jni).setOnClickListener(new View.OnClickListener() {
            @Override
            public void onClick(View v) {

                for (int i = 0; i < 100; i++) {

                    new Thread(new Runnable() {
                        @Override
                        public void run() {
                            JNIObj.testJNICall();
                            JNIObj.testJNICall();
                        }
                    }).start();
                }

//                JNIObj.testJNICall();
            }
        });
=======

            throw new HookManager.HookFailedException("adfad");
        } catch (HookManager.HookFailedException e) {
            e.printStackTrace();
        }

        UnwindTest.init();
        UnwindBenckmarkTest.benchmarkInitNative();
>>>>>>> 18f222bf

        findViewById(R.id.btn_egl).setOnClickListener(new View.OnClickListener() {
            @Override
            public void onClick(View v) {
                try {
                    HookManager.INSTANCE.addHook(EglHook.INSTANCE).commitHooks();
                } catch (Exception e) {
                    Log.e("opdeng", "egl hook fail:" + e.getCause());
                }
            }
        });

        findViewById(R.id.btn_egl_create_context).setOnClickListener(new View.OnClickListener() {
            @Override
            public void onClick(View v) {
                EglTest.initOpenGL();
            }
        });

        findViewById(R.id.btn_egl_destroy_context).setOnClickListener(new View.OnClickListener() {
            @Override
            public void onClick(View v) {
                EglTest.release();
            }
        });

        checkPermission();
        Log.d(TAG, "onCreate: path = " + Environment.getExternalStorageDirectory().getAbsolutePath());
    }

    private void dumpFd() {

        long begin = System.currentTimeMillis();
        File fdDir = new File(String.format("/proc/%s/fd", Process.myPid()));
        if (!fdDir.exists()) {
            return;
        }

        try {
            for (File file : fdDir.listFiles()) {
                Log.d(TAG, "onCreate: path = " + file.getAbsolutePath() + " file = " + FDDumpBridge.getFdPathName(file.getAbsolutePath()));
            }
        } catch (Exception e) {
            e.printStackTrace();
        }
        Log.d(TAG, "dump cost:" + (System.currentTimeMillis() - begin));
    }

    private boolean checkPermission() {
        // Here, thisActivity is the current activity
        if (ContextCompat.checkSelfPermission(this,
                Manifest.permission.READ_CONTACTS)
                != PackageManager.PERMISSION_GRANTED) {

            // Permission is not granted
            // Should we show an explanation?
            if (ActivityCompat.shouldShowRequestPermissionRationale(this,
                    Manifest.permission.WRITE_EXTERNAL_STORAGE)) {
                // Show an explanation to the user *asynchronously* -- don't block
                // this thread waiting for the user's response! After the user
                // sees the explanation, try again to request the permission.
            } else {
                // No explanation needed; request the permission
                ActivityCompat.requestPermissions(this,
                        new String[]{Manifest.permission.WRITE_EXTERNAL_STORAGE},
                        1);
                // MY_PERMISSIONS_REQUEST_READ_CONTACTS is an
                // app-defined int constant. The callback method gets the
                // result of the request.
            }

            return false;
        } else {
            // Permission has already been granted
            return true;
        }
    }

<<<<<<< HEAD
=======
    public void reallocTest(View view) {
        final JNIObj jniObj = new JNIObj();
        new Thread(new Runnable() {
            @Override
            public void run() {
                jniObj.reallocTest();
            }
        }).start();
//        new Handler().postDelayed(new Runnable() {
//            @Override
//            public void run() {
//                MemoryHook.INSTANCE.dump("/sdcard/memory_hook.log");
//            }
//        }, 2000);

        try {
            Thread.sleep(2);
        } catch (InterruptedException e) {
            e.printStackTrace();
        }

        MemoryHook.INSTANCE.dump("/sdcard/memory_hook.log");
    }

    public void mmapTest(View view) {
        JNIObj jniObj = new JNIObj();
        jniObj.doMmap();
        MemoryHook.INSTANCE.dump("/sdcard/memory_hook.log");
    }

    public void threadTest(View view) {

        Thread t = new Thread(new Runnable() {
            @Override
            public void run() {

                for (int i = 0; i < 100; i++) {
                    Log.d("Yves-debug", "test thread " + i);
                    JNIObj.testThread();

                    HandlerThread ht = new HandlerThread("[GT]TestHT-" + i);
                    ht.start();

                    new Handler(ht.getLooper()).post(new Runnable() {
                        @Override
                        public void run() {

                            new Thread(new Runnable() {
                                @Override
                                public void run() {
//                                    try {
//                                        Thread.sleep(1000);
//                                    } catch (InterruptedException e) {
//                                        e.printStackTrace();
//                                    }
                                }
                            }, "SubTestTh").start();


                            new Thread(new Runnable() {
                                @Override
                                public void run() {

                                }
                            }).start();

                            new Thread(new Runnable() {
                                @Override
                                public void run() {

                                }
                            }).start();

                            new Thread(new Runnable() {
                                @Override
                                public void run() {

                                }
                            }).start();

                            try {
                                Thread.sleep(3000);
                            } catch (InterruptedException e) {
                                e.printStackTrace();
                            }
                        }
                    });
                }

            }
        }, "[GT]HotPool#1");

        t.start();

        HandlerThread handlerThread = new HandlerThread("HandlerThread1");
        handlerThread.start();

        try {
            Thread.sleep(10 * 1000);
        } catch (InterruptedException e) {
            e.printStackTrace();
        }

        PthreadHook.INSTANCE.dump("/sdcard/pthread_hook.log");
    }

    public void mallocTest(View view) {
        JNIObj.mallocTest();
    }

    public void doSomeThing(View view) {
        final JNIObj jniObj = new JNIObj();
        for (int i = 0; i < 1000; i++) {
            jniObj.doSomeThing();
        }
        MemoryHook.INSTANCE.dump("/sdcard/memory_hook.log");
    }

    public void specificTest(View view) {
        new Thread(new Runnable() {
            @Override
            public void run() {
                for (int i = 0; i < 100; i++) {
                    JNIObj.testThreadSpecific();
                }
            }
        }).start();
    }

    public void concurrentJNITest(View view) {
        for (int i = 0; i < 100; i++) {

            new Thread(new Runnable() {
                @Override
                public void run() {
                    JNIObj.testJNICall();
                    JNIObj.testJNICall();
                }
            }).start();
        }

//        JNIObj.testPthreadFree();

        JNIObj.testJNICall();
    }

    public void unwindTest(View view) {

        new Thread(new Runnable() {
            @Override
            public void run() {
                for (int i = 0; i < 1; i++) {
//                            long begin = System.nanoTime();
                    UnwindTest.test();
//                            Log.i("Unwind-test", "unwind cost: " + (System.nanoTime() - begin));
                }

                PthreadHook.INSTANCE.dump("/sdcard/pthread_hook.log");
            }
        }).start();
    }

    public void unwindBenchmark(View view) {

        new Thread(new Runnable() {
            @Override
            public void run() {
                UnwindBenckmarkTest.benchmarkNative();
            }
        }).start();
    }

    public void unwindBenchmarkDebug(View view) {
        new Thread(new Runnable() {
            @Override
            public void run() {
                UnwindBenckmarkTest.debugNative();
            }
        }).start();
    }

    public void memoryBenchmark(View view) {
        MemoryBenchmarkTest.benchmarkNative();
        try {
            HookManager.INSTANCE
                    .addHook(MemoryHook.INSTANCE
                            .addHookSo(".*libnative-lib\\.so$")
                            .enableStacktrace(false)
                            .enableMmapHook(false))
                    .commitHooks();
        } catch (HookManager.HookFailedException e) {
            e.printStackTrace();
        }
        MemoryBenchmarkTest.benchmarkNative();
    }

    public void tlsTest(View view) {
        JNIObj.tlsTest();
    }
>>>>>>> 18f222bf
}<|MERGE_RESOLUTION|>--- conflicted
+++ resolved
@@ -2,12 +2,6 @@
 
 import android.Manifest;
 import android.content.pm.PackageManager;
-import android.opengl.EGL14;
-import android.opengl.EGLConfig;
-import android.opengl.EGLContext;
-import android.opengl.EGLDisplay;
-import android.opengl.EGLSurface;
-import android.opengl.GLES20;
 import android.os.Bundle;
 import android.os.Environment;
 import android.os.Handler;
@@ -20,12 +14,7 @@
 import android.view.View;
 
 import com.tencent.mm.performance.jni.HookManager;
-<<<<<<< HEAD
-import com.tencent.mm.performance.jni.egl.EglContextMonitor;
-import com.tencent.mm.performance.jni.egl.EglHook;
-=======
 import com.tencent.mm.performance.jni.LibWxPerfManager;
->>>>>>> 18f222bf
 import com.tencent.mm.performance.jni.fd.FDDumpBridge;
 import com.tencent.mm.performance.jni.memory.MemoryHook;
 import com.tencent.mm.performance.jni.pthread.PthreadHook;
@@ -54,12 +43,7 @@
 
         Log.d(TAG, "threadName = " + threadNameRegex + ", " + name.matches(threadNameRegex));
 
-<<<<<<< HEAD
-//        MemoryHook.hook();
-//        try {
-=======
-        try {
->>>>>>> 18f222bf
+        try {
 //            HookManager.INSTANCE
 ////                    .addHook(MemoryHook.INSTANCE
 ////                            .addHookSo(".*libnative-lib\\.so$")
@@ -69,159 +53,12 @@
 ////                            .addHookSo(".*libnative-lib\\.so$")
 //                                    .addHookSo(".*\\.so$")
 ////                            .addIgnoreSo(".*libart\\.so$")
-<<<<<<< HEAD
-////                            .addHookThread(".*")
-//                                    .addHookThread(threadNameRegex)
-=======
 //                            .addHookThread(".*")
 ////                                    .addHookThread(threadNameRegex)
->>>>>>> 18f222bf
 ////                            .addHookThread("MyHandlerThread")
 ////                            .addHookThread("\\[GT\\]MediaCodecR$")
 //                    )
 //                    .commitHooks();
-<<<<<<< HEAD
-//
-////            PthreadHook.INSTANCE.addHookSo(".*\\.so$")
-////                    .addHookThread("RenderThread")
-////                    .addHookThread("\\[GT\\]MediaCodecR$")
-////                    .addHookThread("RenderThread")
-////                    .hook();
-//
-////            MemoryHook.INSTANCE
-////                    .addHookSo(".*libnative-lib\\.so$")
-////                    .enableStacktrace(true)
-////                    .enableMmapHook(true)
-////                    .hook();
-//            throw new HookManager.HookFailedException("adfad");
-//        } catch (HookManager.HookFailedException e) {
-//            e.printStackTrace();
-//        }
-
-
-        Log.d(TAG, " pid = " + Process.myPid() + " tid = " + Thread.currentThread().getId());
-
-        findViewById(R.id.button).setOnClickListener(new View.OnClickListener() {
-            @Override
-            public void onClick(View v) {
-                final JNIObj jniObj = new JNIObj();
-                for (int i = 0; i < 1000; i++) {
-                    jniObj.doSomeThing();
-                }
-//                jniObj.nullptr(null);
-//                jniObj.dump(null);
-                MemoryHook.INSTANCE.dump("/sdcard/memory_hook.log");
-            }
-        });
-
-        findViewById(R.id.btn_mmap).setOnClickListener(new View.OnClickListener() {
-            @Override
-            public void onClick(View v) {
-                JNIObj jniObj = new JNIObj();
-                jniObj.doMmap();
-                MemoryHook.INSTANCE.dump("/sdcard/memory_hook.log");
-            }
-        });
-
-        findViewById(R.id.btn_realloc).setOnClickListener(new View.OnClickListener() {
-            @Override
-            public void onClick(View v) {
-                JNIObj jniObj = new JNIObj();
-                jniObj.reallocTest();
-                MemoryHook.INSTANCE.dump("/sdcard/memory_hook.log");
-            }
-        });
-
-        findViewById(R.id.btn_thread).setOnClickListener(new View.OnClickListener() {
-            @Override
-            public void onClick(View v) {
-                Thread t = new Thread(new Runnable() {
-                    @Override
-                    public void run() {
-
-                        for (int i = 0; i < 100; i++) {
-                            Log.d("Yves-debug", "test thread " + i);
-                            JNIObj.testThread();
-
-                            HandlerThread ht = new HandlerThread("[GT]TestHT-" + i);
-                            ht.start();
-
-                            new Handler(ht.getLooper()).post(new Runnable() {
-                                @Override
-                                public void run() {
-
-                                    new Thread(new Runnable() {
-                                        @Override
-                                        public void run() {
-                                            try {
-                                                Thread.sleep(1000);
-                                            } catch (InterruptedException e) {
-                                                e.printStackTrace();
-                                            }
-                                        }
-                                    }, "SubTestTh").start();
-
-                                    try {
-                                        Thread.sleep(3000);
-                                    } catch (InterruptedException e) {
-                                        e.printStackTrace();
-                                    }
-                                }
-                            });
-                        }
-
-
-                    }
-                }, "[GT]HotPool#1");
-
-                t.start();
-
-                HandlerThread handlerThread = new HandlerThread("HandlerThread1");
-                handlerThread.start();
-
-                try {
-                    Thread.sleep(10 * 1000);
-                } catch (InterruptedException e) {
-                    e.printStackTrace();
-                }
-
-                PthreadHook.INSTANCE.dump("/sdcard/pthread_hook.log");
-            }
-        });
-
-        findViewById(R.id.btn_thread_spec).setOnClickListener(new View.OnClickListener() {
-            @Override
-            public void onClick(View v) {
-                new Thread(new Runnable() {
-                    @Override
-                    public void run() {
-                        for (int i = 0; i < 100; i++) {
-                            JNIObj.testThreadSpecific();
-                        }
-                    }
-                }).start();
-            }
-        });
-
-        findViewById(R.id.btn_concurrent_jni).setOnClickListener(new View.OnClickListener() {
-            @Override
-            public void onClick(View v) {
-
-                for (int i = 0; i < 100; i++) {
-
-                    new Thread(new Runnable() {
-                        @Override
-                        public void run() {
-                            JNIObj.testJNICall();
-                            JNIObj.testJNICall();
-                        }
-                    }).start();
-                }
-
-//                JNIObj.testJNICall();
-            }
-        });
-=======
 
             throw new HookManager.HookFailedException("adfad");
         } catch (HookManager.HookFailedException e) {
@@ -230,32 +67,6 @@
 
         UnwindTest.init();
         UnwindBenckmarkTest.benchmarkInitNative();
->>>>>>> 18f222bf
-
-        findViewById(R.id.btn_egl).setOnClickListener(new View.OnClickListener() {
-            @Override
-            public void onClick(View v) {
-                try {
-                    HookManager.INSTANCE.addHook(EglHook.INSTANCE).commitHooks();
-                } catch (Exception e) {
-                    Log.e("opdeng", "egl hook fail:" + e.getCause());
-                }
-            }
-        });
-
-        findViewById(R.id.btn_egl_create_context).setOnClickListener(new View.OnClickListener() {
-            @Override
-            public void onClick(View v) {
-                EglTest.initOpenGL();
-            }
-        });
-
-        findViewById(R.id.btn_egl_destroy_context).setOnClickListener(new View.OnClickListener() {
-            @Override
-            public void onClick(View v) {
-                EglTest.release();
-            }
-        });
 
         checkPermission();
         Log.d(TAG, "onCreate: path = " + Environment.getExternalStorageDirectory().getAbsolutePath());
@@ -309,8 +120,6 @@
         }
     }
 
-<<<<<<< HEAD
-=======
     public void reallocTest(View view) {
         final JNIObj jniObj = new JNIObj();
         new Thread(new Runnable() {
@@ -510,5 +319,4 @@
     public void tlsTest(View view) {
         JNIObj.tlsTest();
     }
->>>>>>> 18f222bf
 }