--- conflicted
+++ resolved
@@ -8,15 +8,11 @@
     dependencies {
         classpath 'com.android.tools.build:gradle:4.1.0'
         classpath 'com.google.code.gson:gson:2.7'
-<<<<<<< HEAD
         classpath  'com.google.gradle:osdetector-gradle-plugin:1.6.0'
-        classpath ("com.tencent.matrix:matrix-gradle-plugin:${MATRIX_VERSION}") { changing = true }
-=======
         classpath ("com.tencent.matrix:matrix-gradle-plugin:${MATRIX_VERSION}") {
             changing = true
             exclude group: 'com.android.tools.build', module: 'gradle'
         }
->>>>>>> dc8f18ec
     }
 }
 
