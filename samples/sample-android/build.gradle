
buildscript {
    repositories {
        mavenLocal()
        google()
        jcenter()
//        maven {
//           url "https://dl.bintray.com/matrix/maven/"
//        }
    }
    dependencies {
<<<<<<< HEAD
        classpath 'com.android.tools.build:gradle:3.1.4'
=======
        classpath 'com.android.tools.build:gradle:3.0.0'
        classpath 'com.google.code.gson:gson:2.7'
>>>>>>> 0e1e708c
        classpath ("com.tencent.matrix:matrix-gradle-plugin:${MATRIX_VERSION}") { changing = true }
    }
}

allprojects {

    repositories {
        mavenLocal()
        jcenter()
        google()

//        maven {
//            url "https://dl.bintray.com/matrix/maven/"
//        }
    }
}<|MERGE_RESOLUTION|>--- conflicted
+++ resolved
@@ -9,12 +9,8 @@
 //        }
     }
     dependencies {
-<<<<<<< HEAD
         classpath 'com.android.tools.build:gradle:3.1.4'
-=======
-        classpath 'com.android.tools.build:gradle:3.0.0'
         classpath 'com.google.code.gson:gson:2.7'
->>>>>>> 0e1e708c
         classpath ("com.tencent.matrix:matrix-gradle-plugin:${MATRIX_VERSION}") { changing = true }
     }
 }
