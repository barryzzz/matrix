package sample.tencent.matrix.kt.memory.canary.monitor

import com.tencent.matrix.lifecycle.owners.ProcessDeepBackgroundOwner
import com.tencent.matrix.lifecycle.owners.ProcessStagedBackgroundOwner
import com.tencent.matrix.lifecycle.supervisor.AppDeepBackgroundOwner
import com.tencent.matrix.lifecycle.supervisor.AppStagedBackgroundOwner
import com.tencent.matrix.memory.canary.MemInfo
import com.tencent.matrix.memory.canary.monitor.AppBgSumPssMonitorConfig
import com.tencent.matrix.memory.canary.monitor.ProcessBgMemoryMonitorConfig
import com.tencent.matrix.util.MatrixLog

/**
 * Created by Yves on 2021/11/5
 */
object BackgroundMemoryMonitorBoot {

    private const val TAG = "Matrix.sample.BackgroundMemoryMonitor"

    private val appBgMemCallback: (Int, Array<MemInfo>) -> Unit = { sumPssKB, memInfos ->
        MatrixLog.i(TAG, "report : $sumPssKB, ${memInfos.contentToString()}")
    }

    internal val appStagedBgMemoryMonitorConfig =
        AppBgSumPssMonitorConfig(
            callback = appBgMemCallback,
            bgStatefulOwner = AppStagedBackgroundOwner,
            thresholdKB = 2 * 1024L,
            checkInterval = 10 * 1000L,
            checkTimes = 1,
        )
    internal val appDeepBgMemoryMonitorConfig =
        AppBgSumPssMonitorConfig(
            callback = appBgMemCallback,
            bgStatefulOwner = AppDeepBackgroundOwner,
            thresholdKB = 2 * 1024L,
            checkInterval = 10 * 1000L
        )

    private val procBgMemCallback: (MemInfo) -> Unit = { memInfo ->
        MatrixLog.d(TAG, "report: $memInfo")
    }

    internal val procStagedBgMemoryMonitorConfig = ProcessBgMemoryMonitorConfig(
        callback = procBgMemCallback,
<<<<<<< HEAD
        bgStatefulOwner = StagedBackgroundOwner,
=======
        bgStatefulOwner = ProcessStagedBackgroundOwner,
>>>>>>> e8ae2e70
        checkInterval = 20 * 1000L,
        javaThresholdByte = 10 * 1000L,
        nativeThresholdByte = 10 * 1024L,
        checkTimes = 1
    )

    internal val procDeepBgMemoryMonitorConfig = ProcessBgMemoryMonitorConfig(
        callback = procBgMemCallback,
<<<<<<< HEAD
        bgStatefulOwner = DeepBackgroundOwner,
=======
        bgStatefulOwner = ProcessDeepBackgroundOwner,
>>>>>>> e8ae2e70
        checkInterval = 20 * 1000L,
        javaThresholdByte = 10 * 1000L,
        nativeThresholdByte = 10 * 1024L,
        checkTimes = 1
    )
}<|MERGE_RESOLUTION|>--- conflicted
+++ resolved
@@ -42,11 +42,7 @@
 
     internal val procStagedBgMemoryMonitorConfig = ProcessBgMemoryMonitorConfig(
         callback = procBgMemCallback,
-<<<<<<< HEAD
-        bgStatefulOwner = StagedBackgroundOwner,
-=======
         bgStatefulOwner = ProcessStagedBackgroundOwner,
->>>>>>> e8ae2e70
         checkInterval = 20 * 1000L,
         javaThresholdByte = 10 * 1000L,
         nativeThresholdByte = 10 * 1024L,
@@ -55,11 +51,7 @@
 
     internal val procDeepBgMemoryMonitorConfig = ProcessBgMemoryMonitorConfig(
         callback = procBgMemCallback,
-<<<<<<< HEAD
-        bgStatefulOwner = DeepBackgroundOwner,
-=======
         bgStatefulOwner = ProcessDeepBackgroundOwner,
->>>>>>> e8ae2e70
         checkInterval = 20 * 1000L,
         javaThresholdByte = 10 * 1000L,
         nativeThresholdByte = 10 * 1024L,
