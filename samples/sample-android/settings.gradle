--- conflicted
+++ resolved
@@ -1,7 +1,3 @@
-<<<<<<< HEAD
-include ':app'
-//include 'matrix-hooks-sample'
-=======
 import java.nio.file.Files
 
 include ':app'
@@ -25,4 +21,5 @@
         project(":${moduleName}").projectDir = file("../../matrix/matrix-android/${moduleName}")
     }
 }
->>>>>>> 1a3dc802
+
+//include 'matrix-hooks-sample'