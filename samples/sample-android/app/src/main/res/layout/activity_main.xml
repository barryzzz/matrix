--- conflicted
+++ resolved
@@ -84,16 +84,19 @@
                 android:text="SQLite Lint" />
 
             <Button
-<<<<<<< HEAD
-                android:id="@+id/test_supervisor"
-=======
                 android:id="@+id/test_traffic_enter"
->>>>>>> e5f99e43
                 style="@style/EntryButton"
                 android:layout_width="match_parent"
                 android:layout_height="wrap_content"
                 android:layout_weight="1"
-<<<<<<< HEAD
+                android:text="Network Traffic" />
+
+            <Button
+                android:id="@+id/test_supervisor"
+                style="@style/EntryButton"
+                android:layout_width="match_parent"
+                android:layout_height="wrap_content"
+                android:layout_weight="1"
                 android:textAllCaps="false"
                 android:onClick="testSupervisor"
                 android:text="Start Supervisor"
@@ -120,9 +123,6 @@
                 android:onClick="testOverlayWindow"
                 android:text="test Overlay Window"
                 tools:ignore="UsingOnClickInXml" />
-=======
-                android:text="Network Traffic" />
->>>>>>> e5f99e43
 
         </LinearLayout>
     </ScrollView>
