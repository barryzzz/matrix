/*
 * Tencent is pleased to support the open source community by making wechat-matrix available.
 * Copyright (C) 2018 THL A29 Limited, a Tencent company. All rights reserved.
 * Licensed under the BSD 3-Clause License (the "License");
 * you may not use this file except in compliance with the License.
 * You may obtain a copy of the License at
 *
 *      https://opensource.org/licenses/BSD-3-Clause
 *
 * Unless required by applicable law or agreed to in writing,
 * software distributed under the License is distributed on an "AS IS" BASIS,
 * WITHOUT WARRANTIES OR CONDITIONS OF ANY KIND, either express or implied.
 * See the License for the specific language governing permissions and
 * limitations under the License.
 */

package sample.tencent.matrix.battery;

import android.animation.ValueAnimator;
import android.annotation.SuppressLint;
import android.app.Activity;
import android.app.Notification;
import android.app.NotificationChannel;
import android.app.NotificationManager;
import android.app.PendingIntent;
import android.content.Context;
import android.content.Intent;
import android.content.res.Resources;
import android.os.Bundle;
import android.os.Process;
import android.util.Log;
import android.view.View;
import android.view.ViewGroup;
import android.widget.Button;
import android.widget.TextView;
import android.widget.Toast;

import com.tencent.matrix.Matrix;
import com.tencent.matrix.batterycanary.BatteryCanary;
import com.tencent.matrix.batterycanary.BatteryMonitorPlugin;
import com.tencent.matrix.batterycanary.monitor.BatteryMonitorCallback;
import com.tencent.matrix.batterycanary.monitor.BatteryMonitorCallback.BatteryPrinter.Printer;
import com.tencent.matrix.batterycanary.monitor.feature.CompositeMonitors;
import com.tencent.matrix.batterycanary.monitor.feature.DeviceStatMonitorFeature.BatteryTmpSnapshot;
import com.tencent.matrix.batterycanary.monitor.feature.DeviceStatMonitorFeature.CpuFreqSnapshot;
import com.tencent.matrix.batterycanary.monitor.feature.JiffiesMonitorFeature;
import com.tencent.matrix.batterycanary.monitor.feature.JiffiesMonitorFeature.JiffiesSnapshot.ThreadJiffiesEntry;
import com.tencent.matrix.batterycanary.stats.BatteryStatsFeature;
import com.tencent.matrix.batterycanary.stats.ui.BatteryStatsActivity;
import com.tencent.matrix.batterycanary.utils.Consumer;
import com.tencent.matrix.util.MatrixLog;

import androidx.annotation.NonNull;
import androidx.annotation.Nullable;
import androidx.core.app.NotificationCompat;
import sample.tencent.matrix.R;
import sample.tencent.matrix.battery.stats.BatteryStatsSubProcActivity;

import static com.tencent.matrix.batterycanary.monitor.feature.JiffiesMonitorFeature.JiffiesSnapshot;
import static com.tencent.matrix.batterycanary.monitor.feature.JiffiesMonitorFeature.Snapshot;

@SuppressLint("LongLogTag")
public class TestBatteryActivity extends Activity {
    private static final String TAG = "Matrix.TestBatteryActivity";
    private CompositeMonitors mCompositeMonitors;
    private Thread mBenchmarkThread;
    private int mBenchmarkTid = -1;

    // private PendingIntent getAlarmPendingIntent(final Context context, final int id, Intent intent) {
    //     PendingIntent pendingIntent;
    //     if (android.os.Build.VERSION.SDK_INT >= 29) {
    //         int requestCode = id % 450 + 50;
    //         pendingIntent = PendingIntent.getBroadcast(context, requestCode, intent, PendingIntent.FLAG_CANCEL_CURRENT);
    //         MatrixLog.i(TAG, "getAlarmPendingIntent() id:%s requestCode:%s", id, requestCode);
    //     } else {
    //         pendingIntent = PendingIntent.getBroadcast(context, id, intent, PendingIntent.FLAG_CANCEL_CURRENT);
    //     }
    //     return pendingIntent;
    // }

    @Override
    protected void onCreate(@Nullable Bundle savedInstanceState) {
        super.onCreate(savedInstanceState);
        setContentView(R.layout.test_battery);

<<<<<<< HEAD
=======
        BatteryCanaryInitHelper.startBatteryMonitor(this);

        BatteryMonitorPlugin plugin = Matrix.with().getPluginByClass(BatteryMonitorPlugin.class);
        mCompositeMonitors = new CompositeMonitors(plugin.core(), "manual_dump")
                .metricAll()
                .sample(CpuFreqSnapshot.class, 1000L)
                .sample(BatteryTmpSnapshot.class, 1000L);
        mCompositeMonitors.start();
>>>>>>> 0d696ec0
        benchmark();

        //
        // final AlarmManager am = (AlarmManager) getApplicationContext().getSystemService(Context.ALARM_SERVICE);
        // if (am == null) {
        //     MatrixLog.e(TAG, "am == null");
        //     return;
        // }
        //
        // Intent intent = new Intent();
        // intent.setAction("ALARM_ACTION(" + String.valueOf(Process.myPid()) + ")");
        // intent.putExtra("ID", 1);
        // final PendingIntent pendingIntent = getAlarmPendingIntent(getApplicationContext(), (int) 1, intent);
        // if (android.os.Build.VERSION.SDK_INT >= android.os.Build.VERSION_CODES.KITKAT) {
        //     am.setExact(AlarmManager.ELAPSED_REALTIME_WAKEUP, 200*1000, pendingIntent);
        // } else {
        //     am.set(AlarmManager.ELAPSED_REALTIME_WAKEUP, 200*1000, pendingIntent);
        // }
        //
        // new Thread(new Runnable() {
        //     @Override
        //     public void run() {
        //         final AlarmManager am = (AlarmManager) getApplicationContext().getSystemService(Context.ALARM_SERVICE);
        //         am.cancel(pendingIntent);
        //         pendingIntent.cancel();
        //     }
        // }).start();


        // Test make notification
        // if (BatteryCanary.getMonitorFeature(NotificationMonitorFeature.class) != null) {
        //     tryNotify();
        // }
    }

    @Override
    protected void onStart() {
        super.onStart();
    }

    @Override
    protected void onRestart() {
        super.onRestart();
    }

    @Override
    protected void onDestroy() {
        super.onDestroy();
        mCompositeMonitors.finish();

       // new Thread(new Runnable() {
       //     @Override
       //     public void run() {
       //         Runtime.getRuntime().gc();
       //         Runtime.getRuntime().runFinalization();
       //         Runtime.getRuntime().gc();
       //     }
       // }).start();
    }

    private void benchmark() {
        mBenchmarkThread = new Thread(new Runnable() {
            @Override
            public void run() {
                mBenchmarkTid = Process.myTid();
                while (!isDestroyed()) {
                }
            }
        }, "Benchmark");
        mBenchmarkThread.start();
    }

    public void onDumpBatteryStats(View view) {
        BatteryCanary.getMonitorFeature(BatteryStatsFeature.class, new Consumer<BatteryStatsFeature>() {
            @Override
            public void accept(BatteryStatsFeature batteryStatsFeature) {
                batteryStatsFeature.statsEvent("Manual Dump BatteryStats");
            }
        });
        tryDumpBatteryStats();
    }

    void tryDumpBatteryStats() {
        final CompositeMonitors compositeMonitors = mCompositeMonitors.fork();
        compositeMonitors.finish();

        // Figure out thread's callstack if need
        compositeMonitors.getDelta(JiffiesSnapshot.class, new Consumer<Snapshot.Delta<JiffiesSnapshot>>() {
            @Override
            public void accept(Snapshot.Delta<JiffiesSnapshot> jiffiesSnapshotDelta) {
                if (!jiffiesSnapshotDelta.dlt.threadEntries.getList().isEmpty()) {
                    for (JiffiesSnapshot.ThreadJiffiesEntry item : jiffiesSnapshotDelta.dlt.threadEntries.getList()) {
                        if (item.tid == mBenchmarkTid) {
                            item.stack = compositeMonitors.getMonitor().getConfig().callStackCollector.collect(mBenchmarkThread);
                        }
                    }
                }
            }
        });

        final Printer printer = new Printer();
        printer.writeTitle();
        new BatteryMonitorCallback.BatteryPrinter.Dumper().dump(compositeMonitors, printer);
        printer.writeEnding();

        BatteryStatsFeature statsFeat = BatteryCanary.getMonitorFeature(BatteryStatsFeature.class);
        if (statsFeat != null) {
            statsFeat.statsMonitors(compositeMonitors);
        }

        findViewById(R.id.tv_battery_stats).post(new Runnable() {
            @Override
            public void run() {
                String text = printer.toString();
                Log.i(TAG, "dump jiffies stats: " + text);
                TextView tv = findViewById(R.id.tv_battery_stats);
                tv.setVisibility(View.VISIBLE);
                tv.setText(text);

                compositeMonitors.getDelta(JiffiesMonitorFeature.JiffiesSnapshot.class, new Consumer<Snapshot.Delta<JiffiesSnapshot>>() {
                    @Override
                    public void accept(Snapshot.Delta<JiffiesSnapshot> jiffiesSnapshotDelta) {
                        if (jiffiesSnapshotDelta.dlt.threadEntries.getList().size() > 0) {
                            ThreadJiffiesEntry topThread = jiffiesSnapshotDelta.dlt.threadEntries.getList().get(0);
                            if (topThread.get() >= 1000) {
                                Toast.makeText(
                                        getApplication(),
                                        "Abnormal thread found: " + topThread.name + ", jiffies = " + topThread.get(),
                                        Toast.LENGTH_LONG
                                ).show();
                            }
                        }
                    }
                });
            }
        });
    }

    public void onCheckoutBatteryStats(View view) {
        if (BatteryCanary.getMonitorFeature(BatteryStatsFeature.class) == null) {
            Toast.makeText(this, "BatteryStatsFeature is not enabled, pls check 'BatteryCanaryInitHelper' to enable advanced features.", Toast.LENGTH_LONG).show();
            return;
        }
        Intent intent = new Intent(this, BatteryStatsActivity.class);
        this.startActivity(intent);
    }

    public void onCheckoutBatteryStatsSub(View view) {
        if (BatteryCanary.getMonitorFeature(BatteryStatsFeature.class) == null) {
            Toast.makeText(this, "BatteryStatsFeature is not enabled, pls check 'BatteryCanaryInitHelper' to enable advanced features.", Toast.LENGTH_LONG).show();
            return;
        }
        Intent intent = new Intent(this, BatteryStatsSubProcActivity.class);
        this.startActivity(intent);
    }

    void tryNotify() {
        NotificationManager notificationManager = (NotificationManager) getSystemService(Context.NOTIFICATION_SERVICE);

        String channelId = "TEST_CHANNEL_ID";
        if (android.os.Build.VERSION.SDK_INT >= android.os.Build.VERSION_CODES.O) {
            NotificationManager manager = (NotificationManager) getSystemService(Context.NOTIFICATION_SERVICE);
            NotificationChannel channel = new NotificationChannel(channelId, "TEST_CHANNEL_NAME", NotificationManager.IMPORTANCE_DEFAULT);
            manager.createNotificationChannel(channel);
        }

        Intent intent = new Intent(this, TestBatteryActivity.class);
        intent.setFlags(Intent.FLAG_ACTIVITY_NEW_TASK | Intent.FLAG_ACTIVITY_CLEAR_TASK);
        PendingIntent pendingIntent = PendingIntent.getActivity(this, 0, intent, 0);

        Notification notification = new NotificationCompat.Builder(this, channelId)
                .setContentTitle("NOTIFICATION_TILE")
                .setContentText(tryGetAppRunningNotificationText())
                .setContentIntent(pendingIntent)
                .setAutoCancel(true)
                .setSmallIcon(com.tencent.matrix.batterycanary.R.drawable.ic_launcher)
                .setWhen(System.currentTimeMillis())
                .build();

        notificationManager.notify(16657, notification);
    }

    private String tryGetAppRunningNotificationText() {
        Resources resources = Resources.getSystem();
        if (resources != null) {
            int appRunningNotifyTextId = resources.getIdentifier(
                    "app_running_notification_text",
                    "string",
                    "android"
            );
            if (appRunningNotifyTextId > 0) {
                return resources.getString(appRunningNotifyTextId);
            }
        }
        return null;
    }

    @SuppressLint("NewApi")
    public void onStartAnim(final View view) {
        ValueAnimator animator = ValueAnimator.ofArgb(0xff94E1F7, 0xffF35519);
        animator.setDuration(1000);
        animator.setRepeatCount(5);
        animator.setRepeatMode(ValueAnimator.REVERSE);
        animator.addUpdateListener(new ValueAnimator.AnimatorUpdateListener() {
            @Override
            public void onAnimationUpdate(ValueAnimator animation) {
                Button.class.cast(view).setTextColor((Integer) animation.getAnimatedValue());
            }
        });
        animator.start();

        view.post(new Runnable() {
            @Override
            public void run() {
                Button.class.cast(view).setText("Changing Text Color");
                dumpWindowViewTree();
            }
        });
    }

    private static void dumpWindowViewTree() {
        try {
            Class<?> wmgClass = Class.forName("android.view.WindowManagerGlobal");
            Object wmgInstance = wmgClass.getMethod("getInstance").invoke(null);
            String[] rootViews = (String[]) wmgClass.getDeclaredMethod("getViewRootNames").invoke(wmgInstance);
            if (rootViews != null) {
                for (String item : rootViews) {
                    Object rootView = wmgClass.getDeclaredMethod("getRootView", String.class).invoke(wmgInstance, item);
                    if (rootView != null ) {
                        String string = getViewHierarchy((View) rootView);
                        MatrixLog.i(TAG, "window = \t\n" + string);
                    }
                }
            }
        } catch (Throwable e) {
            MatrixLog.e(TAG,"getBallInfoListSync fail!", e);
        }
    }



    private static String getViewHierarchy(@NonNull View v) {
        StringBuilder desc = new StringBuilder();
        getViewHierarchy(v, desc, 0);
        return desc.toString();
    }

    private static void getViewHierarchy(View v, StringBuilder desc, int margin) {
        desc.append(getViewMessage(v, margin));
        if (v instanceof ViewGroup) {
            margin++;
            ViewGroup vg = (ViewGroup) v;
            for (int i = 0; i < vg.getChildCount(); i++) {
                getViewHierarchy(vg.getChildAt(i), desc, margin);
            }
        }
    }

    @SuppressLint("ResourceType")
    private static String getViewMessage(View v, int marginOffset) {
        String repeated = new String(new char[marginOffset]).replace("\0", "  ");
        try {
             String resourceId = v.getResources() != null ? (v.getId() > 0 ? v.getResources().getResourceName(v.getId()) : "no_id") : "no_resources";
            return repeated + "[" + v.getClass().getSimpleName() + "] " + resourceId + "\n";
        } catch (Resources.NotFoundException e) {
            return repeated + "[" + v.getClass().getSimpleName() + "] name_not_found\n";
        }
    }
}<|MERGE_RESOLUTION|>--- conflicted
+++ resolved
@@ -83,8 +83,6 @@
         super.onCreate(savedInstanceState);
         setContentView(R.layout.test_battery);
 
-<<<<<<< HEAD
-=======
         BatteryCanaryInitHelper.startBatteryMonitor(this);
 
         BatteryMonitorPlugin plugin = Matrix.with().getPluginByClass(BatteryMonitorPlugin.class);
@@ -93,7 +91,6 @@
                 .sample(CpuFreqSnapshot.class, 1000L)
                 .sample(BatteryTmpSnapshot.class, 1000L);
         mCompositeMonitors.start();
->>>>>>> 0d696ec0
         benchmark();
 
         //
