--- conflicted
+++ resolved
@@ -18,10 +18,7 @@
 
 import android.app.Application;
 import android.content.Context;
-<<<<<<< HEAD
-=======
 import android.os.Handler;
->>>>>>> af67a834
 import android.os.HandlerThread;
 import android.content.Intent;
 import android.os.Looper;
@@ -30,11 +27,6 @@
 import android.view.Choreographer;
 
 import com.tencent.matrix.Matrix;
-<<<<<<< HEAD
-import com.tencent.matrix.batterycanary.BatteryCanaryPlugin;
-import com.tencent.matrix.batterycanary.config.BatteryConfig;
-=======
->>>>>>> af67a834
 import com.tencent.matrix.batterycanary.monitor.BatteryMonitor;
 import com.tencent.matrix.batterycanary.monitor.plugin.JiffiesMonitorPlugin;
 import com.tencent.matrix.batterycanary.monitor.plugin.LooperTaskMonitorPlugin;
@@ -49,7 +41,6 @@
 import com.tencent.matrix.trace.config.TraceConfig;
 import com.tencent.matrix.util.MatrixHandlerThread;
 import com.tencent.matrix.util.MatrixLog;
-import com.tencent.mrs.plugin.IDynamicConfig;
 import com.tencent.sqlitelint.SQLiteLint;
 import com.tencent.sqlitelint.SQLiteLintPlugin;
 import com.tencent.sqlitelint.config.SQLiteLintConfig;
@@ -117,11 +108,17 @@
         if (matrixEnable) {
 
             //resource
-            builder.plugin(new ResourcePlugin(new ResourceConfig.Builder()
+            Intent intent = new Intent();
+            ResourceConfig.DumpMode mode = ResourceConfig.DumpMode.AUTO_DUMP;
+            MatrixLog.i(TAG, "Dump Activity Leak Mode=%s", mode);
+            intent.setClassName(this.getPackageName(), "com.tencent.mm.ui.matrix.ManualDumpActivity");
+            ResourceConfig resourceConfig = new ResourceConfig.Builder()
                     .dynamicConfig(dynamicConfig)
-                    .setAutoDumpHprofMode(ResourceConfig.DumpMode.MANUAL_DUMP)
-                    .setDetectDebuger(true)     //only set true when in sample, not in your app
-                    .build()));
+                    .setAutoDumpHprofMode(mode)
+//                .setDetectDebuger(true) //matrix test code
+                    .setNotificationContentIntent(intent)
+                    .build();
+            builder.plugin(new ResourcePlugin(resourceConfig));
             ResourcePlugin.activityLeakFixer(this);
 
             //io
@@ -130,36 +127,9 @@
                     .build());
             builder.plugin(ioCanaryPlugin);
 
-            ThreadMonitor threadMonitor = new ThreadMonitor(new ThreadMonitorConfig.Builder().build());
-            builder.plugin(threadMonitor);
 
-            BatteryMonitor batteryMonitor = new BatteryMonitor(new BatteryMonitor.Builder()
-                    .installPlugin(LooperTaskMonitorPlugin.class)
-                    .installPlugin(JiffiesMonitorPlugin.class)
-                    .installPlugin(WakeLockMonitorPlugin.class)
-                    .disableAppForegroundNotifyByMatrix(false)
-                    .wakelockTimeout(2 * 60 * 1000)
-                    .greyJiffiesTime(2 * 1000)
-                    .build()
-            );
-            builder.plugin(batteryMonitor);
-
-            BatteryCanaryPlugin oldBatteryPlugin = new BatteryCanaryPlugin(new BatteryConfig.Builder().dynamicConfig(new DumpConfig()).build());
-            builder.plugin(oldBatteryPlugin);
-
-            MatrixHandlerThread.getDefaultHandler().postDelayed(new Runnable() {
-                @Override
-                public void run() {
-                    MatrixHandlerThread.getDefaultHandler().postDelayed(this, 200);
-                }
-            }, 2000);
             // prevent api 19 UnsatisfiedLinkError
             //sqlite
-<<<<<<< HEAD
-            SQLiteLintConfig config = initSQLiteLintConfig();
-            SQLiteLintPlugin sqLiteLintPlugin = new SQLiteLintPlugin(config);
-            builder.plugin(sqLiteLintPlugin);
-=======
             SQLiteLintConfig sqlLiteConfig;
             try {
                 sqlLiteConfig = new SQLiteLintConfig(SQLiteLint.SqlExecutionCallbackMode.CUSTOM_NOTIFY);
@@ -182,7 +152,6 @@
                     .build()
             );
             builder.plugin(batteryMonitor);
->>>>>>> af67a834
         }
 
         Matrix.init(builder.build());
@@ -193,23 +162,6 @@
         Matrix.with().getPluginByClass(BatteryMonitor.class).start();
         MatrixLog.i("Matrix.HackCallback", "end:%s", System.currentTimeMillis());
 
-<<<<<<< HEAD
-    }
-
-    private static class DumpConfig implements IDynamicConfig {
-
-        public String get(String key, String defStr) {return  defStr;}
-
-        public int get(String key, int defInt) {return defInt;}
-
-        public long get(String key, long defLong){return defLong;}
-
-        public boolean get(String key, boolean defBool){return defBool;}
-
-        public float get(String key, float defFloat) {return defFloat;}
-    }
-=======
->>>>>>> af67a834
 
     }
 
