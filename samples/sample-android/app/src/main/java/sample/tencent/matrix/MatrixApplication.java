/*
 * Tencent is pleased to support the open source community by making wechat-matrix available.
 * Copyright (C) 2018 THL A29 Limited, a Tencent company. All rights reserved.
 * Licensed under the BSD 3-Clause License (the "License");
 * you may not use this file except in compliance with the License.
 * You may obtain a copy of the License at
 *
 *      https://opensource.org/licenses/BSD-3-Clause
 *
 * Unless required by applicable law or agreed to in writing,
 * software distributed under the License is distributed on an "AS IS" BASIS,
 * WITHOUT WARRANTIES OR CONDITIONS OF ANY KIND, either express or implied.
 * See the License for the specific language governing permissions and
 * limitations under the License.
 */

package sample.tencent.matrix;

import android.app.Application;
import android.content.Context;
<<<<<<< HEAD
import android.os.HandlerThread;
=======
>>>>>>> 2177827d

import com.tencent.matrix.Matrix;
import com.tencent.matrix.batterycanary.monitor.BatteryMonitor;
import com.tencent.matrix.batterycanary.monitor.plugin.JiffiesMonitorPlugin;
import com.tencent.matrix.batterycanary.monitor.plugin.LooperTaskMonitorPlugin;
import com.tencent.matrix.batterycanary.monitor.plugin.WakeLockMonitorPlugin;
import com.tencent.matrix.iocanary.IOCanaryPlugin;
import com.tencent.matrix.iocanary.config.IOConfig;
import com.tencent.matrix.resource.ResourcePlugin;
import com.tencent.matrix.resource.config.ResourceConfig;
<<<<<<< HEAD
import com.tencent.matrix.threadcanary.ThreadMonitor;
import com.tencent.matrix.threadcanary.ThreadMonitorConfig;
=======
>>>>>>> 2177827d
import com.tencent.matrix.trace.TracePlugin;
import com.tencent.matrix.trace.config.TraceConfig;
import com.tencent.matrix.util.MatrixHandlerThread;
import com.tencent.matrix.util.MatrixLog;
import com.tencent.sqlitelint.SQLiteLint;
import com.tencent.sqlitelint.SQLiteLintPlugin;
import com.tencent.sqlitelint.config.SQLiteLintConfig;

import sample.tencent.matrix.config.DynamicConfigImplDemo;
import sample.tencent.matrix.listener.TestPluginListener;
import sample.tencent.matrix.sqlitelint.TestSQLiteLintActivity;

/**
 * Created by caichongyang on 17/5/18.
 */

public class MatrixApplication extends Application {
    private static final String TAG = "Matrix.Application";

    private static Context sContext;

    private static SQLiteLintConfig initSQLiteLintConfig() {
        try {
            /**
             * HOOK模式下，SQLiteLint会自己去获取所有已执行的sql语句及其耗时(by hooking sqlite3_profile)
             * @see 而另一个模式：SQLiteLint.SqlExecutionCallbackMode.CUSTOM_NOTIFY , 则需要调用 {@link SQLiteLint#notifySqlExecution(String, String, int)}来通知
             * SQLiteLint 需要分析的、已执行的sql语句及其耗时
             * @see TestSQLiteLintActivity#doTest()
             */
            return new SQLiteLintConfig(SQLiteLint.SqlExecutionCallbackMode.HOOK);
        } catch (Throwable t) {
            return new SQLiteLintConfig(SQLiteLint.SqlExecutionCallbackMode.HOOK);
        }
    }

    @Override
    public void onCreate() {
        super.onCreate();
        DynamicConfigImplDemo dynamicConfig = new DynamicConfigImplDemo();
        boolean matrixEnable = dynamicConfig.isMatrixEnable();
        boolean fpsEnable = dynamicConfig.isFPSEnable();
        boolean traceEnable = dynamicConfig.isTraceEnable();

        sContext = this;
        MatrixLog.i(TAG, "MatrixApplication.onCreate");

        Matrix.Builder builder = new Matrix.Builder(this);
        builder.patchListener(new TestPluginListener(this));

        //trace
        TraceConfig traceConfig = new TraceConfig.Builder()
                .dynamicConfig(dynamicConfig)
                .enableFPS(fpsEnable)
                .enableEvilMethodTrace(traceEnable)
                .enableAnrTrace(traceEnable)
                .enableStartup(traceEnable)
                .splashActivities("sample.tencent.matrix.SplashActivity;")
                .isDebug(true)
                .isDevEnv(false)
                .build();

        TracePlugin tracePlugin = (new TracePlugin(traceConfig));
        builder.plugin(tracePlugin);

        if (matrixEnable) {

            //resource
            builder.plugin(new ResourcePlugin(new ResourceConfig.Builder()
                    .dynamicConfig(dynamicConfig)
                    .setDumpHprof(false)
                    .setDetectDebuger(true)     //only set true when in sample, not in your app
                    .build()));
            ResourcePlugin.activityLeakFixer(this);

            //io
            IOCanaryPlugin ioCanaryPlugin = new IOCanaryPlugin(new IOConfig.Builder()
                    .dynamicConfig(dynamicConfig)
                    .build());
            builder.plugin(ioCanaryPlugin);


            // prevent api 19 UnsatisfiedLinkError
            //sqlite
            SQLiteLintConfig config = initSQLiteLintConfig();
            SQLiteLintPlugin sqLiteLintPlugin = new SQLiteLintPlugin(config);
            builder.plugin(sqLiteLintPlugin);

<<<<<<< HEAD
            ThreadMonitor threadMonitor = new ThreadMonitor(new ThreadMonitorConfig.Builder().dynamicConfig(dynamicConfig).build());
            builder.plugin(threadMonitor);

            BatteryMonitor batteryMonitor = new BatteryMonitor(new BatteryMonitor.Builder()
                    .installPlugin(LooperTaskMonitorPlugin.class)
                    .installPlugin(JiffiesMonitorPlugin.class)
                    .installPlugin(WakeLockMonitorPlugin.class)
                    .disableAppForegroundNotifyByMatrix(false)
                    .wakelockTimeout(2 * 60 * 1000)
                    .greyJiffiesTime(2 * 1000)
                    .build()
            );
            builder.plugin(batteryMonitor);


            MatrixHandlerThread.getDefaultHandler().postDelayed(new Runnable() {
                @Override
                public void run() {
                    MatrixHandlerThread.getDefaultHandler().postDelayed(this, 200);
                }
            }, 2000);
=======
>>>>>>> 2177827d
        }

        Matrix.init(builder.build());

        //start only startup tracer, close other tracer.
        tracePlugin.start();
<<<<<<< HEAD
        Matrix.with().getPluginByClass(ThreadMonitor.class).start();
        Matrix.with().getPluginByClass(BatteryMonitor.class).start();
=======
>>>>>>> 2177827d
        MatrixLog.i("Matrix.HackCallback", "end:%s", System.currentTimeMillis());

    }


    public static Context getContext() {
        return sContext;
    }
}<|MERGE_RESOLUTION|>--- conflicted
+++ resolved
@@ -18,10 +18,7 @@
 
 import android.app.Application;
 import android.content.Context;
-<<<<<<< HEAD
 import android.os.HandlerThread;
-=======
->>>>>>> 2177827d
 
 import com.tencent.matrix.Matrix;
 import com.tencent.matrix.batterycanary.monitor.BatteryMonitor;
@@ -32,11 +29,8 @@
 import com.tencent.matrix.iocanary.config.IOConfig;
 import com.tencent.matrix.resource.ResourcePlugin;
 import com.tencent.matrix.resource.config.ResourceConfig;
-<<<<<<< HEAD
 import com.tencent.matrix.threadcanary.ThreadMonitor;
 import com.tencent.matrix.threadcanary.ThreadMonitorConfig;
-=======
->>>>>>> 2177827d
 import com.tencent.matrix.trace.TracePlugin;
 import com.tencent.matrix.trace.config.TraceConfig;
 import com.tencent.matrix.util.MatrixHandlerThread;
@@ -124,7 +118,6 @@
             SQLiteLintPlugin sqLiteLintPlugin = new SQLiteLintPlugin(config);
             builder.plugin(sqLiteLintPlugin);
 
-<<<<<<< HEAD
             ThreadMonitor threadMonitor = new ThreadMonitor(new ThreadMonitorConfig.Builder().dynamicConfig(dynamicConfig).build());
             builder.plugin(threadMonitor);
 
@@ -146,19 +139,14 @@
                     MatrixHandlerThread.getDefaultHandler().postDelayed(this, 200);
                 }
             }, 2000);
-=======
->>>>>>> 2177827d
         }
 
         Matrix.init(builder.build());
 
         //start only startup tracer, close other tracer.
         tracePlugin.start();
-<<<<<<< HEAD
         Matrix.with().getPluginByClass(ThreadMonitor.class).start();
         Matrix.with().getPluginByClass(BatteryMonitor.class).start();
-=======
->>>>>>> 2177827d
         MatrixLog.i("Matrix.HackCallback", "end:%s", System.currentTimeMillis());
 
     }
