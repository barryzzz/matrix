--- conflicted
+++ resolved
@@ -40,7 +40,6 @@
 
 import sample.tencent.matrix.config.DynamicConfigImplDemo;
 import sample.tencent.matrix.listener.TestPluginListener;
-import sample.tencent.matrix.sqlitelint.TestSQLiteLintActivity;
 
 /**
  * Created by caichongyang on 17/5/18.
@@ -53,15 +52,9 @@
 
     private static SQLiteLintConfig initSQLiteLintConfig() {
         try {
-            /**
-             * HOOK模式下，SQLiteLint会自己去获取所有已执行的sql语句及其耗时(by hooking sqlite3_profile)
-             * @see 而另一个模式：SQLiteLint.SqlExecutionCallbackMode.CUSTOM_NOTIFY , 则需要调用 {@link SQLiteLint#notifySqlExecution(String, String, int)}来通知
-             * SQLiteLint 需要分析的、已执行的sql语句及其耗时
-             * @see TestSQLiteLintActivity#doTest()
-             */
-            return new SQLiteLintConfig(SQLiteLint.SqlExecutionCallbackMode.HOOK);
+            return new SQLiteLintConfig(SQLiteLint.SqlExecutionCallbackMode.CUSTOM_NOTIFY);
         } catch (Throwable t) {
-            return new SQLiteLintConfig(SQLiteLint.SqlExecutionCallbackMode.HOOK);
+            return new SQLiteLintConfig(SQLiteLint.SqlExecutionCallbackMode.CUSTOM_NOTIFY);
         }
     }
 
@@ -127,11 +120,7 @@
 
         //start only startup tracer, close other tracer.
         tracePlugin.start();
-<<<<<<< HEAD
-
-=======
         Matrix.with().getPluginByClass(ThreadWatcher.class).start();
->>>>>>> 68d75079
         MatrixLog.i("Matrix.HackCallback", "end:%s", System.currentTimeMillis());
     }
 
