/*
 * Tencent is pleased to support the open source community by making wechat-matrix available.
 * Copyright (C) 2018 THL A29 Limited, a Tencent company. All rights reserved.
 * Licensed under the BSD 3-Clause License (the "License");
 * you may not use this file except in compliance with the License.
 * You may obtain a copy of the License at
 *
 *      https://opensource.org/licenses/BSD-3-Clause
 *
 * Unless required by applicable law or agreed to in writing,
 * software distributed under the License is distributed on an "AS IS" BASIS,
 * WITHOUT WARRANTIES OR CONDITIONS OF ANY KIND, either express or implied.
 * See the License for the specific language governing permissions and
 * limitations under the License.
 */

package sample.tencent.matrix.trace;

import android.app.Activity;
import android.content.Intent;
import android.net.Uri;
import android.os.Build;
import android.os.Bundle;
import android.os.Debug;
import android.os.SystemClock;
import android.provider.Settings;
<<<<<<< HEAD

=======
>>>>>>> 68d75079
import android.support.annotation.Nullable;
import android.util.Log;
import android.view.View;
<<<<<<< HEAD
import android.webkit.PermissionRequest;
import android.widget.Toast;

import com.tencent.matrix.AppForegroundDelegate;
=======
import android.widget.Toast;

import com.tencent.matrix.AppActiveMatrixDelegate;
>>>>>>> 68d75079
import com.tencent.matrix.Matrix;
import com.tencent.matrix.listeners.IAppForeground;
import com.tencent.matrix.plugin.Plugin;
import com.tencent.matrix.trace.TracePlugin;
import com.tencent.matrix.trace.core.AppMethodBeat;
import com.tencent.matrix.trace.view.FrameDecorator;
import com.tencent.matrix.util.MatrixLog;

<<<<<<< HEAD
import java.security.Permission;

import sample.tencent.matrix.R;
import sample.tencent.matrix.issue.IssueFilter;

import static android.Manifest.permission.SYSTEM_ALERT_WINDOW;

=======
import sample.tencent.matrix.R;
import sample.tencent.matrix.issue.IssueFilter;

>>>>>>> 68d75079
public class TestTraceMainActivity extends Activity implements IAppForeground {
    private static String TAG = "Matrix.TestTraceMainActivity";
    FrameDecorator decorator;
    private static final int PERMISSION_REQUEST_CODE = 0x02;
<<<<<<< HEAD

=======
>>>>>>> 68d75079

    @Override
    protected void onCreate(@Nullable Bundle savedInstanceState) {
        super.onCreate(savedInstanceState);
        setContentView(R.layout.test_trace);
        IssueFilter.setCurrentFilter(IssueFilter.ISSUE_TRACE);

        Plugin plugin = Matrix.with().getPluginByClass(TracePlugin.class);
        if (!plugin.isPluginStarted()) {
            MatrixLog.i(TAG, "plugin-trace start");
            plugin.start();
        }
        decorator = FrameDecorator.create(this);
        if (!canDrawOverlays()) {
            requestWindowPermission();
        } else {
            decorator.show();
<<<<<<< HEAD
        }

        AppForegroundDelegate.INSTANCE.addListener(this);
    }


    @Override
    protected void onActivityResult(int requestCode, int resultCode, Intent data) {
        super.onActivityResult(requestCode, resultCode, data);
        MatrixLog.i(TAG, "requestCode:%s resultCode:%s", requestCode, resultCode);
        if (requestCode == PERMISSION_REQUEST_CODE) {
            if (canDrawOverlays()) {
                decorator.show();
            } else {
                Toast.makeText(this, "fail to request ACTION_MANAGE_OVERLAY_PERMISSION", Toast.LENGTH_LONG).show();
            }
=======
>>>>>>> 68d75079
        }

        AppActiveMatrixDelegate.INSTANCE.addListener(this);
    }


<<<<<<< HEAD
=======
    @Override
    protected void onActivityResult(int requestCode, int resultCode, Intent data) {
        super.onActivityResult(requestCode, resultCode, data);
        MatrixLog.i(TAG, "requestCode:%s resultCode:%s", requestCode, resultCode);
        if (requestCode == PERMISSION_REQUEST_CODE) {
            if (canDrawOverlays()) {
                decorator.show();
            } else {
                Toast.makeText(this, "fail to request ACTION_MANAGE_OVERLAY_PERMISSION", Toast.LENGTH_LONG).show();
            }
        }
    }


>>>>>>> 68d75079
    @Override
    protected void onDestroy() {
        super.onDestroy();
        Plugin plugin = Matrix.with().getPluginByClass(TracePlugin.class);
        if (plugin.isPluginStarted()) {
            MatrixLog.i(TAG, "plugin-trace stop");
            plugin.stop();
        }
        if (canDrawOverlays()) {
            decorator.dismiss();
        }
<<<<<<< HEAD
        AppForegroundDelegate.INSTANCE.removeListener(this);
=======
        AppActiveMatrixDelegate.INSTANCE.removeListener(this);
>>>>>>> 68d75079
    }

    private boolean canDrawOverlays() {

        if (Build.VERSION.SDK_INT >= Build.VERSION_CODES.M) {
            return Settings.canDrawOverlays(this);
        } else {
            return true;
        }
<<<<<<< HEAD
    }

    private void requestWindowPermission() {
        Intent intent = new Intent(Settings.ACTION_MANAGE_OVERLAY_PERMISSION,
                Uri.parse("package:" + getPackageName()));
        startActivityForResult(intent, PERMISSION_REQUEST_CODE);
    }

=======
    }

    private void requestWindowPermission() {
        Intent intent = new Intent(Settings.ACTION_MANAGE_OVERLAY_PERMISSION,
                Uri.parse("package:" + getPackageName()));
        startActivityForResult(intent, PERMISSION_REQUEST_CODE);
    }

>>>>>>> 68d75079

    public void testEnter(View view) {
        Intent intent = new Intent(this, TestEnterActivity.class);
        startActivity(intent);
    }

    public void testFps(View view) {
        Intent intent = new Intent(this, TestFpsActivity.class);
        startActivity(intent);
        overridePendingTransition(R.anim.slide_right_in, 0);
    }

    public void testJankiess(View view) {
        A();
    }


    public void testANR(final View view) {
        for (long i = 0; i < 1l; i++) {
            testInnerSleep();
        }
    }

    private void A() {
        B();
        H();
<<<<<<< HEAD
        I();
        J();
=======
        L();
>>>>>>> 68d75079
        SystemClock.sleep(800);
    }

    private void B() {
        C();
        G();
        SystemClock.sleep(200);
    }

    private void C() {
        D();
        E();
        F();
        SystemClock.sleep(100);
    }

    private void D() {
        SystemClock.sleep(20);
    }

    private void E() {
        SystemClock.sleep(20);
    }

    private void F() {
        SystemClock.sleep(20);
    }

    private void G() {
        SystemClock.sleep(20);
    }

    private void H() {
        SystemClock.sleep(20);
<<<<<<< HEAD
=======
        I();
        J();
        K();
>>>>>>> 68d75079
    }

    private void I() {
        SystemClock.sleep(20);
    }

    private void J() {
<<<<<<< HEAD
        SystemClock.sleep(2);
=======
        SystemClock.sleep(6);
    }

    private void K() {
        SystemClock.sleep(10);
    }


    private void L() {
        SystemClock.sleep(10000);
>>>>>>> 68d75079
    }

    private boolean isStop = false;

    public void stopAppMethodBeat(View view) {
        AppMethodBeat appMethodBeat = Matrix.with().getPluginByClass(TracePlugin.class).getAppMethodBeat();
        if (isStop) {
            Toast.makeText(this, "start AppMethodBeat", Toast.LENGTH_LONG).show();
            appMethodBeat.onStart();
        } else {
            Toast.makeText(this, "stop AppMethodBeat", Toast.LENGTH_LONG).show();
            appMethodBeat.onStop();
        }
        isStop = !isStop;
<<<<<<< HEAD
=======
    }

    public void testInnerSleep() {
        SystemClock.sleep(6000);
>>>>>>> 68d75079
    }

    public void testInnerSleep() {
        SystemClock.sleep(6000);
    }

    private void A() {
        B();
        H();
        I();
        J();
        SystemClock.sleep(800);
    }

    private void B() {
        C();
        G();
        SystemClock.sleep(200);
    }

<<<<<<< HEAD
    private void C() {
        D();
        E();
        F();
        SystemClock.sleep(100);
    }

    private void D() {
        SystemClock.sleep(20);
    }

    private void E() {
        SystemClock.sleep(20);
    }

    private void F() {
        SystemClock.sleep(20);
    }

=======
>>>>>>> 68d75079
    @Override
    public void onForeground(boolean isForeground) {
        if (!canDrawOverlays()) {
            return;
        }
        if (!isForeground) {
            decorator.dismiss();
        } else {
            decorator.show();
        }
        isStop = !isStop;
    }

    public void testInnerSleep() {
        SystemClock.sleep(6000);
    }
<<<<<<< HEAD

    private void tryHeavyMethod() {
        Debug.getMemoryInfo(new Debug.MemoryInfo());
    }
=======
>>>>>>> 68d75079
}<|MERGE_RESOLUTION|>--- conflicted
+++ resolved
@@ -24,23 +24,11 @@
 import android.os.Debug;
 import android.os.SystemClock;
 import android.provider.Settings;
-<<<<<<< HEAD
-
-=======
->>>>>>> 68d75079
 import android.support.annotation.Nullable;
-import android.util.Log;
 import android.view.View;
-<<<<<<< HEAD
-import android.webkit.PermissionRequest;
 import android.widget.Toast;
 
-import com.tencent.matrix.AppForegroundDelegate;
-=======
-import android.widget.Toast;
-
 import com.tencent.matrix.AppActiveMatrixDelegate;
->>>>>>> 68d75079
 import com.tencent.matrix.Matrix;
 import com.tencent.matrix.listeners.IAppForeground;
 import com.tencent.matrix.plugin.Plugin;
@@ -49,27 +37,13 @@
 import com.tencent.matrix.trace.view.FrameDecorator;
 import com.tencent.matrix.util.MatrixLog;
 
-<<<<<<< HEAD
-import java.security.Permission;
-
 import sample.tencent.matrix.R;
 import sample.tencent.matrix.issue.IssueFilter;
 
-import static android.Manifest.permission.SYSTEM_ALERT_WINDOW;
-
-=======
-import sample.tencent.matrix.R;
-import sample.tencent.matrix.issue.IssueFilter;
-
->>>>>>> 68d75079
 public class TestTraceMainActivity extends Activity implements IAppForeground {
     private static String TAG = "Matrix.TestTraceMainActivity";
     FrameDecorator decorator;
     private static final int PERMISSION_REQUEST_CODE = 0x02;
-<<<<<<< HEAD
-
-=======
->>>>>>> 68d75079
 
     @Override
     protected void onCreate(@Nullable Bundle savedInstanceState) {
@@ -87,10 +61,9 @@
             requestWindowPermission();
         } else {
             decorator.show();
-<<<<<<< HEAD
-        }
-
-        AppForegroundDelegate.INSTANCE.addListener(this);
+        }
+
+        AppActiveMatrixDelegate.INSTANCE.addListener(this);
     }
 
 
@@ -104,31 +77,10 @@
             } else {
                 Toast.makeText(this, "fail to request ACTION_MANAGE_OVERLAY_PERMISSION", Toast.LENGTH_LONG).show();
             }
-=======
->>>>>>> 68d75079
-        }
-
-        AppActiveMatrixDelegate.INSTANCE.addListener(this);
-    }
-
-
-<<<<<<< HEAD
-=======
-    @Override
-    protected void onActivityResult(int requestCode, int resultCode, Intent data) {
-        super.onActivityResult(requestCode, resultCode, data);
-        MatrixLog.i(TAG, "requestCode:%s resultCode:%s", requestCode, resultCode);
-        if (requestCode == PERMISSION_REQUEST_CODE) {
-            if (canDrawOverlays()) {
-                decorator.show();
-            } else {
-                Toast.makeText(this, "fail to request ACTION_MANAGE_OVERLAY_PERMISSION", Toast.LENGTH_LONG).show();
-            }
-        }
-    }
-
-
->>>>>>> 68d75079
+        }
+    }
+
+
     @Override
     protected void onDestroy() {
         super.onDestroy();
@@ -140,11 +92,7 @@
         if (canDrawOverlays()) {
             decorator.dismiss();
         }
-<<<<<<< HEAD
-        AppForegroundDelegate.INSTANCE.removeListener(this);
-=======
         AppActiveMatrixDelegate.INSTANCE.removeListener(this);
->>>>>>> 68d75079
     }
 
     private boolean canDrawOverlays() {
@@ -154,7 +102,6 @@
         } else {
             return true;
         }
-<<<<<<< HEAD
     }
 
     private void requestWindowPermission() {
@@ -163,16 +110,6 @@
         startActivityForResult(intent, PERMISSION_REQUEST_CODE);
     }
 
-=======
-    }
-
-    private void requestWindowPermission() {
-        Intent intent = new Intent(Settings.ACTION_MANAGE_OVERLAY_PERMISSION,
-                Uri.parse("package:" + getPackageName()));
-        startActivityForResult(intent, PERMISSION_REQUEST_CODE);
-    }
-
->>>>>>> 68d75079
 
     public void testEnter(View view) {
         Intent intent = new Intent(this, TestEnterActivity.class);
@@ -199,12 +136,7 @@
     private void A() {
         B();
         H();
-<<<<<<< HEAD
-        I();
-        J();
-=======
         L();
->>>>>>> 68d75079
         SystemClock.sleep(800);
     }
 
@@ -239,12 +171,9 @@
 
     private void H() {
         SystemClock.sleep(20);
-<<<<<<< HEAD
-=======
         I();
         J();
         K();
->>>>>>> 68d75079
     }
 
     private void I() {
@@ -252,9 +181,6 @@
     }
 
     private void J() {
-<<<<<<< HEAD
-        SystemClock.sleep(2);
-=======
         SystemClock.sleep(6);
     }
 
@@ -265,7 +191,6 @@
 
     private void L() {
         SystemClock.sleep(10000);
->>>>>>> 68d75079
     }
 
     private boolean isStop = false;
@@ -280,55 +205,16 @@
             appMethodBeat.onStop();
         }
         isStop = !isStop;
-<<<<<<< HEAD
-=======
     }
 
     public void testInnerSleep() {
         SystemClock.sleep(6000);
->>>>>>> 68d75079
-    }
-
-    public void testInnerSleep() {
-        SystemClock.sleep(6000);
-    }
-
-    private void A() {
-        B();
-        H();
-        I();
-        J();
-        SystemClock.sleep(800);
-    }
-
-    private void B() {
-        C();
-        G();
-        SystemClock.sleep(200);
-    }
-
-<<<<<<< HEAD
-    private void C() {
-        D();
-        E();
-        F();
-        SystemClock.sleep(100);
-    }
-
-    private void D() {
-        SystemClock.sleep(20);
-    }
-
-    private void E() {
-        SystemClock.sleep(20);
-    }
-
-    private void F() {
-        SystemClock.sleep(20);
-    }
-
-=======
->>>>>>> 68d75079
+    }
+
+    private void tryHeavyMethod() {
+        Debug.getMemoryInfo(new Debug.MemoryInfo());
+    }
+
     @Override
     public void onForeground(boolean isForeground) {
         if (!canDrawOverlays()) {
@@ -339,17 +225,5 @@
         } else {
             decorator.show();
         }
-        isStop = !isStop;
-    }
-
-    public void testInnerSleep() {
-        SystemClock.sleep(6000);
-    }
-<<<<<<< HEAD
-
-    private void tryHeavyMethod() {
-        Debug.getMemoryInfo(new Debug.MemoryInfo());
-    }
-=======
->>>>>>> 68d75079
+    }
 }