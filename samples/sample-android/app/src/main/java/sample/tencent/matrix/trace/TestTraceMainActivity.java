/*
 * Tencent is pleased to support the open source community by making wechat-matrix available.
 * Copyright (C) 2018 THL A29 Limited, a Tencent company. All rights reserved.
 * Licensed under the BSD 3-Clause License (the "License");
 * you may not use this file except in compliance with the License.
 * You may obtain a copy of the License at
 *
 *      https://opensource.org/licenses/BSD-3-Clause
 *
 * Unless required by applicable law or agreed to in writing,
 * software distributed under the License is distributed on an "AS IS" BASIS,
 * WITHOUT WARRANTIES OR CONDITIONS OF ANY KIND, either express or implied.
 * See the License for the specific language governing permissions and
 * limitations under the License.
 */

package sample.tencent.matrix.trace;

import android.app.Activity;
import android.content.Intent;
import android.net.Uri;
import android.os.Build;
import android.os.Bundle;
import android.os.Debug;
import android.os.SystemClock;
<<<<<<< HEAD
import android.provider.Settings;
=======
>>>>>>> c1f53f8b
import android.support.annotation.Nullable;
import android.util.Log;
import android.view.View;
<<<<<<< HEAD
import android.webkit.PermissionRequest;
=======
import android.view.ViewTreeObserver;
>>>>>>> c1f53f8b
import android.widget.Toast;

import com.tencent.matrix.AppForegroundDelegate;
import com.tencent.matrix.Matrix;
import com.tencent.matrix.listeners.IAppForeground;
import com.tencent.matrix.plugin.Plugin;
import com.tencent.matrix.trace.TracePlugin;
import com.tencent.matrix.trace.core.AppMethodBeat;
import com.tencent.matrix.trace.view.FrameDecorator;
import com.tencent.matrix.util.MatrixLog;

<<<<<<< HEAD
import java.security.Permission;
=======
import java.util.Iterator;
import java.util.LinkedList;
import java.util.List;
>>>>>>> c1f53f8b

import sample.tencent.matrix.R;
import sample.tencent.matrix.issue.IssueFilter;

import static android.Manifest.permission.SYSTEM_ALERT_WINDOW;

public class TestTraceMainActivity extends Activity implements IAppForeground {
    private static String TAG = "Matrix.TestTraceMainActivity";
    FrameDecorator decorator;
<<<<<<< HEAD
    private static final int PERMISSION_REQUEST_CODE = 0x02;
=======
>>>>>>> c1f53f8b

    @Override
    protected void onCreate(@Nullable Bundle savedInstanceState) {
        super.onCreate(savedInstanceState);
        setContentView(R.layout.test_trace);
        IssueFilter.setCurrentFilter(IssueFilter.ISSUE_TRACE);

        Plugin plugin = Matrix.with().getPluginByClass(TracePlugin.class);
        if (!plugin.isPluginStarted()) {
            MatrixLog.i(TAG, "plugin-trace start");
            plugin.start();
        }
        decorator = FrameDecorator.create(this);
<<<<<<< HEAD
        if (!canDrawOverlays()) {
            requestWindowPermission();
        } else {
            decorator.show();
        }

        AppForegroundDelegate.INSTANCE.addListener(this);
    }


    @Override
    protected void onActivityResult(int requestCode, int resultCode, Intent data) {
        super.onActivityResult(requestCode, resultCode, data);
        MatrixLog.i(TAG, "requestCode:%s resultCode:%s", requestCode, resultCode);
        if (requestCode == PERMISSION_REQUEST_CODE) {
            if (canDrawOverlays()) {
                decorator.show();
            } else {
                Toast.makeText(this, "fail to request ACTION_MANAGE_OVERLAY_PERMISSION", Toast.LENGTH_LONG).show();
            }
        }
=======
        decorator.show();
>>>>>>> c1f53f8b
    }


    @Override
    protected void onDestroy() {
        super.onDestroy();
        Plugin plugin = Matrix.with().getPluginByClass(TracePlugin.class);
        if (plugin.isPluginStarted()) {
            MatrixLog.i(TAG, "plugin-trace stop");
            plugin.stop();
        }
<<<<<<< HEAD
        if (canDrawOverlays()) {
            decorator.dismiss();
        }
        AppForegroundDelegate.INSTANCE.removeListener(this);
=======
        decorator.dismiss();
>>>>>>> c1f53f8b
    }

    private boolean canDrawOverlays() {

        if (Build.VERSION.SDK_INT >= Build.VERSION_CODES.M) {
            return Settings.canDrawOverlays(this);
        } else {
            return true;
        }
    }

    private void requestWindowPermission() {
        Intent intent = new Intent(Settings.ACTION_MANAGE_OVERLAY_PERMISSION,
                Uri.parse("package:" + getPackageName()));
        startActivityForResult(intent, PERMISSION_REQUEST_CODE);
    }


    public void testEnter(View view) {
        Intent intent = new Intent(this, TestEnterActivity.class);
        startActivity(intent);
    }

    public void testFps(View view) {
        Intent intent = new Intent(this, TestFpsActivity.class);
        startActivity(intent);
        overridePendingTransition(R.anim.slide_right_in, 0);
    }

    public void testJankiess(View view) {
        A();
<<<<<<< HEAD
    }


    public void testANR(final View view) {
        for (long i = 0; i < 1l; i++) {
            testInnerSleep();
        }
    }

    private void A() {
        B();
        H();
        I();
        J();
        SystemClock.sleep(800);
    }

    private void B() {
        C();
        G();
        SystemClock.sleep(200);
    }

    private void C() {
        D();
        E();
        F();
        SystemClock.sleep(100);
    }

    private void D() {
        SystemClock.sleep(20);
    }

    private void E() {
        SystemClock.sleep(20);
    }

    private void F() {
        SystemClock.sleep(20);
    }

    private void G() {
        SystemClock.sleep(20);
    }

    private void H() {
        SystemClock.sleep(20);
    }

    private void I() {
        SystemClock.sleep(20);
    }

    private void J() {
        SystemClock.sleep(2);
    }

    private boolean isStop = false;

    public void stopAppMethodBeat(View view) {
        AppMethodBeat appMethodBeat = Matrix.with().getPluginByClass(TracePlugin.class).getAppMethodBeat();
        if (isStop) {
            Toast.makeText(this, "start AppMethodBeat", Toast.LENGTH_LONG).show();
            appMethodBeat.onStart();
        } else {
            Toast.makeText(this, "stop AppMethodBeat", Toast.LENGTH_LONG).show();
            appMethodBeat.onStop();
=======
    }


    public void testANR(final View view) {
        for (long i = 0; i < 1l; i++) {
            testInnerSleep();
>>>>>>> c1f53f8b
        }
        isStop = !isStop;
    }

    public void testInnerSleep() {
        SystemClock.sleep(6000);
    }

    private void A() {
        B();
        H();
        I();
        J();
        SystemClock.sleep(800);
    }

    private void B() {
        C();
        G();
        SystemClock.sleep(200);
    }

    private void C() {
        D();
        E();
        F();
        SystemClock.sleep(100);
    }

    private void D() {
        SystemClock.sleep(20);
    }

    private void E() {
        SystemClock.sleep(20);
    }

    private void F() {
        SystemClock.sleep(20);
    }

<<<<<<< HEAD
    @Override
    public void onForeground(boolean isForeground) {
        if (!canDrawOverlays()) {
            return;
        }
        if (!isForeground) {
            decorator.dismiss();
        } else {
            decorator.show();
=======
    private void G() {
        SystemClock.sleep(20);
    }

    private void H() {
        SystemClock.sleep(20);
    }

    private void I() {
        SystemClock.sleep(20);
    }

    private void J() {
        SystemClock.sleep(2);
    }

    private boolean isStop = false;

    public void stopAppMethodBeat(View view) {
        AppMethodBeat appMethodBeat = Matrix.with().getPluginByClass(TracePlugin.class).getAppMethodBeat();
        if (isStop) {
            Toast.makeText(this, "start AppMethodBeat", Toast.LENGTH_LONG).show();
            appMethodBeat.onStart();
        } else {
            Toast.makeText(this, "stop AppMethodBeat", Toast.LENGTH_LONG).show();
            appMethodBeat.onStop();
>>>>>>> c1f53f8b
        }
        isStop = !isStop;
    }

    public void testInnerSleep() {
        SystemClock.sleep(6000);
    }

    private void tryHeavyMethod() {
        Debug.getMemoryInfo(new Debug.MemoryInfo());
    }
}<|MERGE_RESOLUTION|>--- conflicted
+++ resolved
@@ -23,18 +23,12 @@
 import android.os.Bundle;
 import android.os.Debug;
 import android.os.SystemClock;
-<<<<<<< HEAD
 import android.provider.Settings;
-=======
->>>>>>> c1f53f8b
+
 import android.support.annotation.Nullable;
 import android.util.Log;
 import android.view.View;
-<<<<<<< HEAD
 import android.webkit.PermissionRequest;
-=======
-import android.view.ViewTreeObserver;
->>>>>>> c1f53f8b
 import android.widget.Toast;
 
 import com.tencent.matrix.AppForegroundDelegate;
@@ -46,13 +40,7 @@
 import com.tencent.matrix.trace.view.FrameDecorator;
 import com.tencent.matrix.util.MatrixLog;
 
-<<<<<<< HEAD
 import java.security.Permission;
-=======
-import java.util.Iterator;
-import java.util.LinkedList;
-import java.util.List;
->>>>>>> c1f53f8b
 
 import sample.tencent.matrix.R;
 import sample.tencent.matrix.issue.IssueFilter;
@@ -62,10 +50,8 @@
 public class TestTraceMainActivity extends Activity implements IAppForeground {
     private static String TAG = "Matrix.TestTraceMainActivity";
     FrameDecorator decorator;
-<<<<<<< HEAD
     private static final int PERMISSION_REQUEST_CODE = 0x02;
-=======
->>>>>>> c1f53f8b
+
 
     @Override
     protected void onCreate(@Nullable Bundle savedInstanceState) {
@@ -79,7 +65,6 @@
             plugin.start();
         }
         decorator = FrameDecorator.create(this);
-<<<<<<< HEAD
         if (!canDrawOverlays()) {
             requestWindowPermission();
         } else {
@@ -101,9 +86,6 @@
                 Toast.makeText(this, "fail to request ACTION_MANAGE_OVERLAY_PERMISSION", Toast.LENGTH_LONG).show();
             }
         }
-=======
-        decorator.show();
->>>>>>> c1f53f8b
     }
 
 
@@ -115,14 +97,10 @@
             MatrixLog.i(TAG, "plugin-trace stop");
             plugin.stop();
         }
-<<<<<<< HEAD
         if (canDrawOverlays()) {
             decorator.dismiss();
         }
         AppForegroundDelegate.INSTANCE.removeListener(this);
-=======
-        decorator.dismiss();
->>>>>>> c1f53f8b
     }
 
     private boolean canDrawOverlays() {
@@ -154,7 +132,6 @@
 
     public void testJankiess(View view) {
         A();
-<<<<<<< HEAD
     }
 
 
@@ -223,14 +200,6 @@
         } else {
             Toast.makeText(this, "stop AppMethodBeat", Toast.LENGTH_LONG).show();
             appMethodBeat.onStop();
-=======
-    }
-
-
-    public void testANR(final View view) {
-        for (long i = 0; i < 1l; i++) {
-            testInnerSleep();
->>>>>>> c1f53f8b
         }
         isStop = !isStop;
     }
@@ -272,7 +241,6 @@
         SystemClock.sleep(20);
     }
 
-<<<<<<< HEAD
     @Override
     public void onForeground(boolean isForeground) {
         if (!canDrawOverlays()) {
@@ -282,34 +250,6 @@
             decorator.dismiss();
         } else {
             decorator.show();
-=======
-    private void G() {
-        SystemClock.sleep(20);
-    }
-
-    private void H() {
-        SystemClock.sleep(20);
-    }
-
-    private void I() {
-        SystemClock.sleep(20);
-    }
-
-    private void J() {
-        SystemClock.sleep(2);
-    }
-
-    private boolean isStop = false;
-
-    public void stopAppMethodBeat(View view) {
-        AppMethodBeat appMethodBeat = Matrix.with().getPluginByClass(TracePlugin.class).getAppMethodBeat();
-        if (isStop) {
-            Toast.makeText(this, "start AppMethodBeat", Toast.LENGTH_LONG).show();
-            appMethodBeat.onStart();
-        } else {
-            Toast.makeText(this, "stop AppMethodBeat", Toast.LENGTH_LONG).show();
-            appMethodBeat.onStop();
->>>>>>> c1f53f8b
         }
         isStop = !isStop;
     }
