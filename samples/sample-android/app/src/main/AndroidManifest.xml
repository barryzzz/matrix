<?xml version="1.0" encoding="utf-8"?>
<manifest xmlns:android="http://schemas.android.com/apk/res/android"
    xmlns:tools="http://schemas.android.com/tools"
    package="sample.tencent.matrix">

    <uses-permission android:name="android.permission.INTERNET" />
    <uses-permission android:name="android.permission.WRITE_EXTERNAL_STORAGE" />
    <uses-permission android:name="android.permission.MOUNT_UNMOUNT_FILESYSTEMS" />
    <uses-permission android:name="android.permission.READ_EXTERNAL_STORAGE" />
    <uses-permission android:name="android.permission.WAKE_LOCK" />
    <uses-permission android:name="android.permission.SYSTEM_ALERT_WINDOW" />

    <application
        android:name=".MatrixApplication"
        android:allowBackup="true"
        android:icon="@mipmap/ic_launcher"
        android:label="@string/app_name"
        android:supportsRtl="true"
        android:theme="@style/AppTheme">
        <activity
            android:name=".traffic.TestTrafficActivity"
            android:exported="false" />
        <activity android:name=".MainActivity"></activity>
        <activity
            android:name=".issue.IssuesListActivity"
            android:launchMode="singleTask" />
        <activity android:name=".SplashActivity">
            <intent-filter>
                <action android:name="android.intent.action.MAIN" />

                <category android:name="android.intent.category.LAUNCHER" />
            </intent-filter>
        </activity>
        <activity android:name=".resource.ManualDumpActivity" />
        <activity android:name=".io.TestIOActivity" />
        <activity
            android:name=".resource.TestLeakActivity"
            android:process=":leaktest" />
        <activity android:name=".trace.TestTraceMainActivity" />
        <activity android:name=".trace.TestTraceFragmentActivity" />
        <activity android:name=".trace.TestEnterActivity" />
        <activity android:name=".trace.TestFpsActivity" />
        <activity android:name=".sqlitelint.TestSQLiteLintActivity" />
        <activity android:name=".battery.TestBatteryActivity" />
        <activity android:name=".hooks.TestHooksActivity" />

<<<<<<< HEAD
        <activity
            android:name=".battery.stats.BatteryStatsSubProcActivity"
            android:configChanges="keyboardHidden|orientation|screenSize"
            android:exported="true"
            android:process=":sub"
            android:theme="@style/Theme.AppCompat.Light.NoActionBar" />
        <activity
            android:name="com.tencent.matrix.batterycanary.stats.ui.BatteryStatsActivity"
            android:configChanges="keyboardHidden|orientation|screenSize"
            android:theme="@style/Theme.AppCompat.Light.NoActionBar"
            tools:node="replace" />

        <service android:name=".hooks.OtherProcessService" android:process=":other"/>
=======
        <service
            android:name=".hooks.OtherProcessService"
            android:process=":other" />
>>>>>>> 4b099190
        <service android:name="com.tencent.matrix.lifecycle.supervisor.SupervisorService"
            android:exported="false"
            android:process=":supervisor"
            />

        <service android:name=".MainActivity$StubService"
            android:exported="false"
            android:process=":supervisor"/>
    </application>

</manifest><|MERGE_RESOLUTION|>--- conflicted
+++ resolved
@@ -44,7 +44,6 @@
         <activity android:name=".battery.TestBatteryActivity" />
         <activity android:name=".hooks.TestHooksActivity" />
 
-<<<<<<< HEAD
         <activity
             android:name=".battery.stats.BatteryStatsSubProcActivity"
             android:configChanges="keyboardHidden|orientation|screenSize"
@@ -57,17 +56,13 @@
             android:theme="@style/Theme.AppCompat.Light.NoActionBar"
             tools:node="replace" />
 
-        <service android:name=".hooks.OtherProcessService" android:process=":other"/>
-=======
         <service
             android:name=".hooks.OtherProcessService"
             android:process=":other" />
->>>>>>> 4b099190
         <service android:name="com.tencent.matrix.lifecycle.supervisor.SupervisorService"
             android:exported="false"
             android:process=":supervisor"
             />
-
         <service android:name=".MainActivity$StubService"
             android:exported="false"
             android:process=":supervisor"/>
