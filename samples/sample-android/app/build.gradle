--- conflicted
+++ resolved
@@ -53,11 +53,6 @@
 dependencies {
     implementation fileTree(dir: 'libs', include: ['*.jar'])
     implementation group: "com.tencent.matrix", name: "matrix-commons", version: MATRIX_VERSION, changing: true
-<<<<<<< HEAD
-    implementation group: "com.tencent.matrix", name: "matrix-thread-canary", version: MATRIX_VERSION, changing: true
-    implementation group: "com.tencent.matrix", name: "matrix-battery-canary", version: MATRIX_VERSION, changing: true
-=======
->>>>>>> b9503b65
     implementation group: "com.tencent.matrix", name: "matrix-android-lib", version: MATRIX_VERSION, changing: true
     implementation group: "com.tencent.matrix", name: "matrix-android-commons", version: MATRIX_VERSION, changing: true
     implementation group: "com.tencent.matrix", name: "matrix-trace-canary", version: MATRIX_VERSION, changing: true
