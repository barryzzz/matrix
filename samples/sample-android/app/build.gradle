<<<<<<< HEAD

apply plugin: 'com.google.osdetector'
=======
import com.google.gson.Gson
import com.google.gson.JsonArray
>>>>>>> dc8f18ec

apply plugin: 'com.android.application'

configurations.all {
    // check for updates every build
    resolutionStrategy.cacheChangingModulesFor 0, 'seconds'
}

android {
    compileSdkVersion 29
<<<<<<< HEAD
    buildToolsVersion "28.0.3"
=======
    buildToolsVersion "29.0.3"
>>>>>>> dc8f18ec

    signingConfigs {
        debug {
            storeFile file("./keystore/debug.keystore")
        }
    }

    defaultConfig {
        applicationId "sample.tencent.matrix"
        minSdkVersion 19
        targetSdkVersion 29
        versionCode 1
        versionName "1.0"
        testInstrumentationRunner "android.support.test.runner.AndroidJUnitRunner"

        ndk {
            abiFilters 'armeabi', 'armeabi-v7a', 'x86'
        }
    }

    buildTypes {
        release {
            minifyEnabled true
            signingConfig signingConfigs.debug
            proguardFiles getDefaultProguardFile('proguard-android.txt'), 'proguard-rules.pro'
        }
        debug {
            debuggable true
            minifyEnabled false
            signingConfig signingConfigs.debug
        }
    }
<<<<<<< HEAD
=======

    applicationVariants.all { variant ->
        if (variant.name.equalsIgnoreCase("debug")) {
            packageDebug.doLast {
                ProcessBuilder processBuilder = new ProcessBuilder();
                println configurations.apkCheckerDependency.getAt(0).getAbsolutePath()
                processBuilder.command("java",
                        "-jar", configurations.apkCheckerDependency.getAt(0).getAbsolutePath(),
                        "--apk", variant.outputs.first().outputFile.getAbsolutePath(),
                        "--output", project.getProjectDir().getAbsolutePath() + "/unused_resources",
                        "--format", "json",
                        "-unusedResources", "--rTxt", project.getBuildDir().getAbsolutePath() + "/intermediates/runtime_symbol_list/${variant.name}/R.txt");
                Process process = processBuilder.start();
                process.waitFor();
                File outputFile = new File(project.getProjectDir().getAbsolutePath() + "/unused_resources.json");
                if (outputFile.exists()) {
                    Gson gson = new Gson();
                    JsonArray jsonArray = gson.fromJson(outputFile.text, JsonArray.class);
                    for (int i = 0; i < jsonArray.size(); i++) {
                        if (jsonArray.get(i).asJsonObject.get("taskType").asInt == 12) {
                            JsonArray resList = jsonArray.get(i).asJsonObject.get("unused-resources").asJsonArray;
                            for (int j = 0; j < resList.size(); j++) {
                                project.ext.unusedResourcesSet.add(resList.get(j).asString);
                            }
                            println "find unused resources:\n" + unusedResourcesSet
                            break;
                        }
                    }
                    outputFile.delete();
                }
            }
        }
    }
>>>>>>> dc8f18ec
}

configurations {
    apkCheckerDependency
    sevenZipDependency
}

dependencies {
    implementation fileTree(dir: 'libs', include: ['*.jar'])
    implementation group: "com.tencent.matrix", name: "matrix-commons", version: MATRIX_VERSION, changing: true
    implementation group: "com.tencent.matrix", name: "matrix-thread-canary", version: MATRIX_VERSION, changing: true
    implementation group: "com.tencent.matrix", name: "matrix-battery-canary", version: MATRIX_VERSION, changing: true
    implementation group: "com.tencent.matrix", name: "matrix-android-lib", version: MATRIX_VERSION, changing: true
    implementation group: "com.tencent.matrix", name: "matrix-android-commons", version: MATRIX_VERSION, changing: true
    implementation group: "com.tencent.matrix", name: "matrix-trace-canary", version: MATRIX_VERSION, changing: true
    implementation group: "com.tencent.matrix", name: "matrix-resource-canary-android", version: MATRIX_VERSION, changing: true
    implementation group: "com.tencent.matrix", name: "matrix-resource-canary-common", version: MATRIX_VERSION, changing: true
    implementation group: "com.tencent.matrix", name: "matrix-io-canary", version: MATRIX_VERSION, changing: true
    implementation group: "com.tencent.matrix", name: "matrix-sqlite-lint-android-sdk", version: MATRIX_VERSION, changing: true
//    releaseImplementation group: "com.tencent.matrix", name: "matrix-sqlite-lint-android-sdk-no-op", version: MATRIX_VERSION, changing: true

    implementation 'com.android.support:appcompat-v7:28.0.0'
    implementation 'com.android.support:recyclerview-v7:28.0.0'
<<<<<<< HEAD
    
=======
    apkCheckerDependency group: "com.tencent.matrix", name: "matrix-apk-canary", version: MATRIX_VERSION, changing: true

>>>>>>> dc8f18ec
    testImplementation 'junit:junit:4.12'
    androidTestCompile('com.android.support.test.espresso:espresso-core:2.2.2', {
        exclude group: 'com.android.support', module: 'support-annotations'
    })

    apkCheckerDependency ("com.tencent.matrix:matrix-apk-canary:${MATRIX_VERSION}")
    sevenZipDependency ('com.tencent.mm:SevenZip:1.2.17') {
        artifact {
            classifier = project.osdetector.classifier
            name = "SevenZip"
            type = 'exe'
        }
    }
}

apply plugin: 'com.tencent.matrix-plugin'
matrix {
    trace {
        enable = true
        baseMethodMapFile = "${project.projectDir}/matrixTrace/methodMapping.txt"
        blackListFile = "${project.projectDir}/matrixTrace/blackMethodList.txt"
    }
    removeUnusedResources {
        enable true
        variant = "release"
        needSign true
        shrinkArsc true
        deDuplicate true
        resguard true
        use7zip = true
        zipAlign = true
        apkCheckerPath = "${project.configurations.apkCheckerDependency.resolve().find { it.name.startsWith("matrix-apk-canary") }.getAbsolutePath()}"
        sevenZipPath = "${project.configurations.sevenZipDependency.resolve().getAt(0).getAbsolutePath()}"
        //Notice: You need to modify the  value of $apksignerPath on different platform. the value below only suitable for Mac Platform,
        //if on Windows, you may have to  replace apksigner with apksigner.bat.
        apksignerPath = "${android.getSdkDirectory().getAbsolutePath()}/build-tools/${android.getBuildToolsVersion()}/apksigner"
        zipAlignPath = "${android.getSdkDirectory().getAbsolutePath()}/build-tools/${android.getBuildToolsVersion()}/zipalign"
        ignoreResources = ["R.id.*", "R.bool.*", "R.layout.unused_layout"]
    }
}<|MERGE_RESOLUTION|>--- conflicted
+++ resolved
@@ -1,10 +1,6 @@
-<<<<<<< HEAD
-
 apply plugin: 'com.google.osdetector'
-=======
 import com.google.gson.Gson
 import com.google.gson.JsonArray
->>>>>>> dc8f18ec
 
 apply plugin: 'com.android.application'
 
@@ -15,11 +11,7 @@
 
 android {
     compileSdkVersion 29
-<<<<<<< HEAD
-    buildToolsVersion "28.0.3"
-=======
     buildToolsVersion "29.0.3"
->>>>>>> dc8f18ec
 
     signingConfigs {
         debug {
@@ -52,9 +44,8 @@
             signingConfig signingConfigs.debug
         }
     }
-<<<<<<< HEAD
-=======
 
+    // TODO
     applicationVariants.all { variant ->
         if (variant.name.equalsIgnoreCase("debug")) {
             packageDebug.doLast {
@@ -87,7 +78,7 @@
             }
         }
     }
->>>>>>> dc8f18ec
+
 }
 
 configurations {
@@ -111,12 +102,10 @@
 
     implementation 'com.android.support:appcompat-v7:28.0.0'
     implementation 'com.android.support:recyclerview-v7:28.0.0'
-<<<<<<< HEAD
-    
-=======
+
+    // TODO
     apkCheckerDependency group: "com.tencent.matrix", name: "matrix-apk-canary", version: MATRIX_VERSION, changing: true
 
->>>>>>> dc8f18ec
     testImplementation 'junit:junit:4.12'
     androidTestCompile('com.android.support.test.espresso:espresso-core:2.2.2', {
         exclude group: 'com.android.support', module: 'support-annotations'
