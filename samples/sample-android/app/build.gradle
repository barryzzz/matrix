
apply plugin: 'com.google.osdetector'

apply plugin: 'com.android.application'

configurations.all {
    // check for updates every build
    resolutionStrategy.cacheChangingModulesFor 0, 'seconds'
}

android {
    compileSdkVersion 28
    buildToolsVersion "28.0.2"

    signingConfigs {
        debug {
            storeFile file("./keystore/debug.keystore")
        }
    }

    defaultConfig {
        applicationId "sample.tencent.matrix"
        minSdkVersion 19
        targetSdkVersion 28
        versionCode 1
        versionName "1.0"
        testInstrumentationRunner "android.support.test.runner.AndroidJUnitRunner"

        ndk {
            abiFilters 'armeabi', 'armeabi-v7a', 'x86'
        }
    }

    buildTypes {
        release {
            minifyEnabled true
            signingConfig signingConfigs.debug
            proguardFiles getDefaultProguardFile('proguard-android.txt'), 'proguard-rules.pro'
        }
        debug {
            debuggable true
            minifyEnabled false
            signingConfig signingConfigs.debug
        }
    }
}

configurations {
    apkCheckerDependency
    sevenZipDependency
}

dependencies {
    implementation fileTree(dir: 'libs', include: ['*.jar'])
    implementation group: "com.tencent.matrix", name: "matrix-commons", version: MATRIX_VERSION, changing: true
    implementation group: "com.tencent.matrix", name: "matrix-thread-canary", version: MATRIX_VERSION, changing: true
    implementation group: "com.tencent.matrix", name: "matrix-battery-canary", version: MATRIX_VERSION, changing: true
    implementation group: "com.tencent.matrix", name: "matrix-android-lib", version: MATRIX_VERSION, changing: true
    implementation group: "com.tencent.matrix", name: "matrix-android-commons", version: MATRIX_VERSION, changing: true
    implementation group: "com.tencent.matrix", name: "matrix-trace-canary", version: MATRIX_VERSION, changing: true
    implementation group: "com.tencent.matrix", name: "matrix-resource-canary-android", version: MATRIX_VERSION, changing: true
    implementation group: "com.tencent.matrix", name: "matrix-resource-canary-common", version: MATRIX_VERSION, changing: true
    implementation group: "com.tencent.matrix", name: "matrix-io-canary", version: MATRIX_VERSION, changing: true
    implementation group: "com.tencent.matrix", name: "matrix-sqlite-lint-android-sdk", version: MATRIX_VERSION, changing: true
    releaseImplementation group: "com.tencent.matrix", name: "matrix-sqlite-lint-android-sdk-no-op", version: MATRIX_VERSION, changing: true

    implementation 'com.android.support:appcompat-v7:28.0.0'
    implementation 'com.android.support:recyclerview-v7:28.0.0'
    
    testImplementation 'junit:junit:4.12'
    androidTestCompile('com.android.support.test.espresso:espresso-core:2.2.2', {
        exclude group: 'com.android.support', module: 'support-annotations'
    })

    apkCheckerDependency ("com.tencent.matrix:matrix-apk-canary:${MATRIX_VERSION}")
    sevenZipDependency ('com.tencent.mm:SevenZip:1.2.17') {
        artifact {
            classifier = project.osdetector.classifier
            name = "SevenZip"
            type = 'exe'
        }
    }
}

apply plugin: 'com.tencent.matrix-plugin'
matrix {
    trace {
        enable = true
        baseMethodMapFile = "${project.projectDir}/matrixTrace/methodMapping.txt"
        blackListFile = "${project.projectDir}/matrixTrace/blackMethodList.txt"
    }
    removeUnusedResources {
        enable true
        variant = "release"
        needSign true
        shrinkArsc true
        deDuplicate true
        resguard true
        use7zip = true
        zipAlign = true
        apkCheckerPath = "${project.configurations.apkCheckerDependency.resolve().find { it.name.startsWith("matrix-apk-canary") }.getAbsolutePath()}"
        sevenZipPath = "${project.configurations.sevenZipDependency.resolve().getAt(0).getAbsolutePath()}"
        //Notice: You need to modify the  value of $apksignerPath on different platform. the value below only suitable for Mac Platform,
        //if on Windows, you may have to  replace apksigner with apksigner.bat.
        apksignerPath = "${android.getSdkDirectory().getAbsolutePath()}/build-tools/${android.getBuildToolsVersion()}/apksigner"
        zipAlignPath = "${android.getSdkDirectory().getAbsolutePath()}/build-tools/${android.getBuildToolsVersion()}/zipalign"
<<<<<<< HEAD
        ignoreResources = ["R.id.*", "R.bool.*"]
=======
        ignoreResources = ["R.id.*", "R.bool.*", "R.layout.unused_layout"]
>>>>>>> 2e1bcc00
    }
}<|MERGE_RESOLUTION|>--- conflicted
+++ resolved
@@ -104,10 +104,6 @@
         //if on Windows, you may have to  replace apksigner with apksigner.bat.
         apksignerPath = "${android.getSdkDirectory().getAbsolutePath()}/build-tools/${android.getBuildToolsVersion()}/apksigner"
         zipAlignPath = "${android.getSdkDirectory().getAbsolutePath()}/build-tools/${android.getBuildToolsVersion()}/zipalign"
-<<<<<<< HEAD
-        ignoreResources = ["R.id.*", "R.bool.*"]
-=======
         ignoreResources = ["R.id.*", "R.bool.*", "R.layout.unused_layout"]
->>>>>>> 2e1bcc00
     }
 }