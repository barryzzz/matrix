--- conflicted
+++ resolved
@@ -49,12 +49,9 @@
 
 dependencies {
     implementation fileTree(dir: 'libs', include: ['*.jar'])
-<<<<<<< HEAD
     implementation group: "com.tencent.matrix", name: "matrix-commons", version: MATRIX_VERSION, changing: true
-=======
     implementation group: "com.tencent.matrix", name: "matrix-thread-canary", version: MATRIX_VERSION, changing: true
     implementation group: "com.tencent.matrix", name: "matrix-battery-canary", version: MATRIX_VERSION, changing: true
->>>>>>> a12300ba
     implementation group: "com.tencent.matrix", name: "matrix-android-lib", version: MATRIX_VERSION, changing: true
     implementation group: "com.tencent.matrix", name: "matrix-android-commons", version: MATRIX_VERSION, changing: true
     implementation group: "com.tencent.matrix", name: "matrix-trace-canary", version: MATRIX_VERSION, changing: true
@@ -87,13 +84,10 @@
         variant = "debug"
         needSign true
         shrinkArsc true
-<<<<<<< HEAD
         deDuplicate true
         apkCheckerPath = "${project.configurations.apkCheckerDependency.getAt(0).getAbsolutePath()}"
-=======
         //Notice: You need to modify the  value of $apksignerPath on different platform. the value below only suitable for Mac Platform,
         //if on Windows, you may have to  replace apksigner with apksigner.bat.
->>>>>>> a12300ba
         apksignerPath = "${android.getSdkDirectory().getAbsolutePath()}/build-tools/${android.getBuildToolsVersion()}/apksigner"
         ignoreResources = ["R.id.*", "R.bool.*"]
     }
