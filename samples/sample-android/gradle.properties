## Project-wide Gradle settings.
#
# For more details on how to configure your build environment visit
# http://www.gradle.org/docs/current/userguide/build_environment.html
#
# Specifies the JVM arguments used for the daemon process.
# The setting is particularly useful for tweaking memory settings.
# Default value: -Xmx1024m -XX:MaxPermSize=256m
 org.gradle.jvmargs=-Xmx2048m -XX:MaxPermSize=512m -XX:+HeapDumpOnOutOfMemoryError -Dfile.encoding=UTF-8
#
# When configured, Gradle will run in incubating parallel mode.
# This option should only be used with decoupled projects. More details, visit
# http://www.gradle.org/docs/current/userguide/multi_project_builds.html#sec:decoupled_projects
# org.gradle.parallel=true
#Wed Jun 28 12:25:50 AWST 2017

<<<<<<< HEAD
MATRIX_VERSION=0.4.10.2
=======
MATRIX_VERSION=0.4.11
>>>>>>> 62cf1f05
<|MERGE_RESOLUTION|>--- conflicted
+++ resolved
@@ -14,8 +14,4 @@
 # org.gradle.parallel=true
 #Wed Jun 28 12:25:50 AWST 2017
 
-<<<<<<< HEAD
-MATRIX_VERSION=0.4.10.2
-=======
 MATRIX_VERSION=0.4.11
->>>>>>> 62cf1f05
