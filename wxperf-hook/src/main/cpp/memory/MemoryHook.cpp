--- conflicted
+++ resolved
@@ -22,6 +22,7 @@
 #include <condition_variable>
 #include <shared_mutex>
 #include <cJSON.h>
+#include <Log.h>
 #include "MemoryHookFunctions.h"
 #include "Utils.h"
 #include "unwindstack/Unwinder.h"
@@ -345,15 +346,7 @@
     }
 
     LOGD(TAG, "dump_stacks: hash count = %zu", stack_metas.size());
-<<<<<<< HEAD
-    fprintf(log_file, "dump_stacks: hash count = %zu\n", stack_metas.size());
-
-    for (auto &stack_meta :stack_metas) {
-        LOGD(TAG, "hash %llu : stack.size = %zu", (wechat_backtrace::ullint_t)stack_meta.first, stack_meta.second.size);
-    }
-=======
     flogger(log_file, "dump_stacks: hash count = %zu\n", stack_metas.size());
->>>>>>> 4559f545
 
     std::unordered_map<std::string, size_t> stack_alloc_size_of_so;
     std::unordered_map<std::string, std::vector<stack_dump_meta_t>> stacktrace_of_so;
