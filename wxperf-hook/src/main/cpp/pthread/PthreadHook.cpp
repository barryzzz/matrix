--- conflicted
+++ resolved
@@ -174,7 +174,7 @@
     if (__java_stacktrace) {
         meta.java_stacktrace.store(__java_stacktrace);
         java_hash = hash_str(__java_stacktrace);
-        LOGD(TAG, "on_pthread_create: java hash = %llu", (wechat_backtrace::ullint_t)java_hash);
+        LOGD(TAG, "on_pthread_create: java hash = %llu", (wechat_backtrace::ullint_t) java_hash);
     }
 
     if (native_hash || java_hash) {
@@ -347,15 +347,9 @@
                     " %s (%s)",
                  detail.rel_pc,
                  demangled_name ? demangled_name : "(null)",
-<<<<<<< HEAD
                  detail.map_name);
-            fprintf(__log_file, "  #pc %" PRIxPTR " %s (%s)\n", detail.rel_pc,
+            flogger(__log_file, "  #pc %" PRIxPTR " %s (%s)\n", detail.rel_pc,
                     demangled_name ? demangled_name : "(null)", detail.map_name);
-=======
-                 p_frame.map_name.c_str());
-            flogger(__log_file, "  #pc %" PRIxPTR " %s (%s)\n", p_frame.rel_pc,
-                    demangled_name ? demangled_name : "(null)", p_frame.map_name.c_str());
->>>>>>> 4559f545
 
             free(demangled_name);
         };
@@ -569,7 +563,7 @@
     before_routine_start();
 
     auto *args_wrapper = (routine_wrapper_t *) arg;
-    void *ret          = args_wrapper->origin_func(args_wrapper->origin_args);
+    void *ret = args_wrapper->origin_func(args_wrapper->origin_args);
     free(args_wrapper);
 
     return ret;
