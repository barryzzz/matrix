--- conflicted
+++ resolved
@@ -7,14 +7,6 @@
  */
 public class FDDumpBridge {
 
-<<<<<<< HEAD
-    public static String getFdPathName(String path) {
-        LibWxPerfManager.INSTANCE.init();
-        return getFdPathNameNative(path);
-    }
-
-    public static native String getFdPathNameNative(String path);
-=======
     static {
         LibWxPerfManager.INSTANCE.init();
     }
@@ -27,5 +19,4 @@
     }
 
     private static native String getFdPathNameNative(String path);
->>>>>>> 64c9a7e6
 }