/*
 * Copyright (C) 2017 The Android Open Source Project
 *
 * Licensed under the Apache License, Version 2.0 (the "License");
 * you may not use this file except in compliance with the License.
 * You may obtain a copy of the License at
 *
 *      http://www.apache.org/licenses/LICENSE-2.0
 *
 * Unless required by applicable law or agreed to in writing, software
 * distributed under the License is distributed on an "AS IS" BASIS,
 * WITHOUT WARRANTIES OR CONDITIONS OF ANY KIND, either express or implied.
 * See the License for the specific language governing permissions and
 * limitations under the License.
 */

#include <stdint.h>

#include <unwindstack/DwarfError.h>
#include <unwindstack/DwarfLocation.h>
#include <unwindstack/DwarfMemory.h>
#include <unwindstack/DwarfSection.h>
#include <unwindstack/DwarfStructs.h>
#include <unwindstack/Log.h>
#include <unwindstack/Memory.h>
#include <unwindstack/Regs.h>
#include <include/unwindstack/MachineArm64.h>

#include "DwarfCfa.h"
#include "DwarfDebugFrame.h"
#include "DwarfEhFrame.h"
#include "DwarfEncoding.h"
#include "DwarfOp.h"
#include "RegsInfo.h"

namespace unwindstack {

DwarfSection::DwarfSection(Memory* memory) : memory_(memory) {}

bool DwarfSection::Step(uint64_t pc, Regs* regs, Memory* process_memory, bool* finished) {
  // Lookup the pc in the cache.
  auto it = loc_regs_.upper_bound(pc);
  if (it == loc_regs_.end() || pc < it->second.pc_start) {
    last_error_.code = DWARF_ERROR_NONE;
    const DwarfFde* fde = GetFdeFromPc(pc);
    if (fde == nullptr || fde->cie == nullptr) {
      last_error_.code = DWARF_ERROR_ILLEGAL_STATE;
      return false;
    }

    // Now get the location information for this pc.
    dwarf_loc_regs_t loc_regs;
    if (!GetCfaLocationInfo(pc, fde, &loc_regs)) {
      return false;
    }
    loc_regs.cie = fde->cie;

    // Store it in the cache.
    it = loc_regs_.emplace(loc_regs.pc_end, std::move(loc_regs)).first;
  }

  // Now eval the actual registers.
  return Eval(it->second.cie, process_memory, it->second, regs, finished);
}

template <typename AddressType>
<<<<<<< HEAD
bool DwarfSectionImpl<AddressType>::EvalExpression(const DwarfLocation& loc, Memory* regular_memory,
                                                   AddressType* value,
                                                   RegsInfo<AddressType>* regs_info,
                                                   bool* is_dex_pc) {
  DwarfOp<AddressType> op(&memory_, regular_memory);
  op.set_regs_info(regs_info);

  // Need to evaluate the op data.
  uint64_t end = loc.values[1];
  uint64_t start = end - loc.values[0];
  if (!op.Eval(start, end)) {
    last_error_ = op.last_error();
    return false;
  }
  if (op.StackSize() == 0) {
    last_error_.code = DWARF_ERROR_ILLEGAL_STATE;
    return false;
  }
  // We don't support an expression that evaluates to a register number.
  if (op.is_register()) {
    last_error_.code = DWARF_ERROR_NOT_IMPLEMENTED;
    return false;
  }
  *value = op.StackAt(0);
  if (is_dex_pc != nullptr && op.dex_pc_set()) {
    *is_dex_pc = true;
  }
  return true;
}

template <typename AddressType>
struct EvalInfo {
  const dwarf_loc_regs_t* loc_regs;
  const DwarfCie* cie;
  Memory* regular_memory;
  AddressType cfa;
  bool return_address_undefined = false;
  RegsInfo<AddressType> regs_info;
};

template <typename AddressType>
bool DwarfSectionImpl<AddressType>::EvalRegister(const DwarfLocation* loc, uint32_t reg,
                                                 AddressType* reg_ptr, void* info) {
  EvalInfo<AddressType>* eval_info = reinterpret_cast<EvalInfo<AddressType>*>(info);
  Memory* regular_memory = eval_info->regular_memory;
  switch (loc->type) {
    case DWARF_LOCATION_OFFSET:
      if (!regular_memory->ReadFully(eval_info->cfa + loc->values[0], reg_ptr, sizeof(AddressType))) {
        last_error_.code = DWARF_ERROR_MEMORY_INVALID;
        last_error_.address = eval_info->cfa + loc->values[0];
        return false;
      }
      break;
    case DWARF_LOCATION_VAL_OFFSET:
      *reg_ptr = eval_info->cfa + loc->values[0];
      break;
    case DWARF_LOCATION_REGISTER: {
      uint32_t cur_reg = loc->values[0];
      if (cur_reg >= eval_info->regs_info.Total()) {
        last_error_.code = DWARF_ERROR_ILLEGAL_VALUE;
        return false;
      }
      *reg_ptr = eval_info->regs_info.Get(cur_reg) + loc->values[1];
      break;
    }
    case DWARF_LOCATION_EXPRESSION:
    case DWARF_LOCATION_VAL_EXPRESSION: {
      AddressType value;
      bool is_dex_pc = false;
      if (!EvalExpression(*loc, regular_memory, &value, &eval_info->regs_info, &is_dex_pc)) {
        return false;
      }
      if (loc->type == DWARF_LOCATION_EXPRESSION) {
        if (!regular_memory->ReadFully(value, reg_ptr, sizeof(AddressType))) {
          last_error_.code = DWARF_ERROR_MEMORY_INVALID;
          last_error_.address = value;
          return false;
        }
      } else {
        *reg_ptr = value;
        if (is_dex_pc) {
          eval_info->regs_info.regs->set_dex_pc(value);
        }
      }
      break;
    }
    case DWARF_LOCATION_UNDEFINED:
      if (reg == eval_info->cie->return_address_register) {
        eval_info->return_address_undefined = true;
      }
    default:
      break;
  }

  return true;
}

template <typename AddressType>
bool DwarfSectionImpl<AddressType>::Eval(const DwarfCie* cie, Memory* regular_memory,
                                         const dwarf_loc_regs_t& loc_regs, Regs* regs,
                                         bool* finished) {
  RegsImpl<AddressType>* cur_regs = reinterpret_cast<RegsImpl<AddressType>*>(regs);
  if (cie->return_address_register >= cur_regs->total_regs()) {
    last_error_.code = DWARF_ERROR_ILLEGAL_VALUE;
    return false;
  }

  // Get the cfa value;
  auto cfa_entry = loc_regs.find(CFA_REG);
  if (cfa_entry == loc_regs.end()) {
    last_error_.code = DWARF_ERROR_CFA_NOT_DEFINED;
    return false;
  }

  // Always set the dex pc to zero when evaluating.
  cur_regs->set_dex_pc(0);

  EvalInfo<AddressType> eval_info{.loc_regs = &loc_regs,
                                  .cie = cie,
                                  .regular_memory = regular_memory,
                                  .regs_info = RegsInfo<AddressType>(cur_regs)};
  const DwarfLocation* loc = &cfa_entry->second;
  // Only a few location types are valid for the cfa.
  switch (loc->type) {
    case DWARF_LOCATION_REGISTER:
      if (loc->values[0] >= cur_regs->total_regs()) {
        last_error_.code = DWARF_ERROR_ILLEGAL_VALUE;
        return false;
      }
      eval_info.cfa = (*cur_regs)[loc->values[0]];
      eval_info.cfa += loc->values[1];
      break;
    case DWARF_LOCATION_VAL_EXPRESSION: {
      AddressType value;
      if (!EvalExpression(*loc, regular_memory, &value, &eval_info.regs_info, nullptr)) {
        return false;
      }
      // There is only one type of valid expression for CFA evaluation.
      eval_info.cfa = value;
      break;
    }
    default:
      last_error_.code = DWARF_ERROR_ILLEGAL_VALUE;
      return false;
  }

  for (const auto& entry : loc_regs) {
    uint32_t reg = entry.first;
    // Already handled the CFA register.
    if (reg == CFA_REG) continue;

    AddressType* reg_ptr;
    if (reg >= cur_regs->total_regs()) {
      // Skip this unknown register.
      continue;
    }

//    if (reg != ARM64_REG_R0 && reg != ARM64_REG_R20 && reg < ARM64_REG_FP) {
//      continue;
//    }

    reg_ptr = eval_info.regs_info.Save(reg);
    if (!EvalRegister(&entry.second, reg, reg_ptr, &eval_info)) {
      return false;
    }
  }

  // Find the return address location.
  if (eval_info.return_address_undefined) {
    cur_regs->set_pc(0);
  } else {
    cur_regs->set_pc((*cur_regs)[cie->return_address_register]);
  }

  // If the pc was set to zero, consider this the final frame.
  *finished = (cur_regs->pc() == 0) ? true : false;

  cur_regs->set_sp(eval_info.cfa);

  return true;
}

template <typename AddressType>
const DwarfCie* DwarfSectionImpl<AddressType>::GetCie(uint64_t offset) {
=======
const DwarfCie* DwarfSectionImpl<AddressType>::GetCieFromOffset(uint64_t offset) {
>>>>>>> ef263dcd
  auto cie_entry = cie_entries_.find(offset);
  if (cie_entry != cie_entries_.end()) {
    return &cie_entry->second;
  }
  DwarfCie* cie = &cie_entries_[offset];
  memory_.set_cur_offset(offset);
  if (!FillInCieHeader(cie) || !FillInCie(cie)) {
    // Erase the cached entry.
    cie_entries_.erase(offset);
    return nullptr;
  }
  return cie;
}

template <typename AddressType>
bool DwarfSectionImpl<AddressType>::FillInCieHeader(DwarfCie* cie) {
  cie->lsda_encoding = DW_EH_PE_omit;
  uint32_t length32;
  if (!memory_.ReadBytes(&length32, sizeof(length32))) {
    last_error_.code = DWARF_ERROR_MEMORY_INVALID;
    last_error_.address = memory_.cur_offset();
    return false;
  }
  if (length32 == static_cast<uint32_t>(-1)) {
    // 64 bit Cie
    uint64_t length64;
    if (!memory_.ReadBytes(&length64, sizeof(length64))) {
      last_error_.code = DWARF_ERROR_MEMORY_INVALID;
      last_error_.address = memory_.cur_offset();
      return false;
    }

    cie->cfa_instructions_end = memory_.cur_offset() + length64;
    cie->fde_address_encoding = DW_EH_PE_sdata8;

    uint64_t cie_id;
    if (!memory_.ReadBytes(&cie_id, sizeof(cie_id))) {
      last_error_.code = DWARF_ERROR_MEMORY_INVALID;
      last_error_.address = memory_.cur_offset();
      return false;
    }
    if (cie_id != cie64_value_) {
      // This is not a Cie, something has gone horribly wrong.
      last_error_.code = DWARF_ERROR_ILLEGAL_VALUE;
      return false;
    }
  } else {
    // 32 bit Cie
    cie->cfa_instructions_end = memory_.cur_offset() + length32;
    cie->fde_address_encoding = DW_EH_PE_sdata4;

    uint32_t cie_id;
    if (!memory_.ReadBytes(&cie_id, sizeof(cie_id))) {
      last_error_.code = DWARF_ERROR_MEMORY_INVALID;
      last_error_.address = memory_.cur_offset();
      return false;
    }
    if (cie_id != cie32_value_) {
      // This is not a Cie, something has gone horribly wrong.
      last_error_.code = DWARF_ERROR_ILLEGAL_VALUE;
      return false;
    }
  }
  return true;
}

template <typename AddressType>
bool DwarfSectionImpl<AddressType>::FillInCie(DwarfCie* cie) {
  if (!memory_.ReadBytes(&cie->version, sizeof(cie->version))) {
    last_error_.code = DWARF_ERROR_MEMORY_INVALID;
    last_error_.address = memory_.cur_offset();
    return false;
  }

  if (cie->version != 1 && cie->version != 3 && cie->version != 4 && cie->version != 5) {
    // Unrecognized version.
    last_error_.code = DWARF_ERROR_UNSUPPORTED_VERSION;
    return false;
  }

  // Read the augmentation string.
  char aug_value;
  do {
    if (!memory_.ReadBytes(&aug_value, 1)) {
      last_error_.code = DWARF_ERROR_MEMORY_INVALID;
      last_error_.address = memory_.cur_offset();
      return false;
    }
    cie->augmentation_string.push_back(aug_value);
  } while (aug_value != '\0');

  if (cie->version == 4 || cie->version == 5) {
    // Skip the Address Size field since we only use it for validation.
    memory_.set_cur_offset(memory_.cur_offset() + 1);

    // Segment Size
    if (!memory_.ReadBytes(&cie->segment_size, 1)) {
      last_error_.code = DWARF_ERROR_MEMORY_INVALID;
      last_error_.address = memory_.cur_offset();
      return false;
    }
  }

  // Code Alignment Factor
  if (!memory_.ReadULEB128(&cie->code_alignment_factor)) {
    last_error_.code = DWARF_ERROR_MEMORY_INVALID;
    last_error_.address = memory_.cur_offset();
    return false;
  }

  // Data Alignment Factor
  if (!memory_.ReadSLEB128(&cie->data_alignment_factor)) {
    last_error_.code = DWARF_ERROR_MEMORY_INVALID;
    last_error_.address = memory_.cur_offset();
    return false;
  }

  if (cie->version == 1) {
    // Return Address is a single byte.
    uint8_t return_address_register;
    if (!memory_.ReadBytes(&return_address_register, 1)) {
      last_error_.code = DWARF_ERROR_MEMORY_INVALID;
      last_error_.address = memory_.cur_offset();
      return false;
    }
    cie->return_address_register = return_address_register;
  } else if (!memory_.ReadULEB128(&cie->return_address_register)) {
    last_error_.code = DWARF_ERROR_MEMORY_INVALID;
    last_error_.address = memory_.cur_offset();
    return false;
  }

  if (cie->augmentation_string[0] != 'z') {
    cie->cfa_instructions_offset = memory_.cur_offset();
    return true;
  }

  uint64_t aug_length;
  if (!memory_.ReadULEB128(&aug_length)) {
    last_error_.code = DWARF_ERROR_MEMORY_INVALID;
    last_error_.address = memory_.cur_offset();
    return false;
  }
  cie->cfa_instructions_offset = memory_.cur_offset() + aug_length;

  for (size_t i = 1; i < cie->augmentation_string.size(); i++) {
    switch (cie->augmentation_string[i]) {
      case 'L':
        if (!memory_.ReadBytes(&cie->lsda_encoding, 1)) {
          last_error_.code = DWARF_ERROR_MEMORY_INVALID;
          last_error_.address = memory_.cur_offset();
          return false;
        }
        break;
      case 'P': {
        uint8_t encoding;
        if (!memory_.ReadBytes(&encoding, 1)) {
          last_error_.code = DWARF_ERROR_MEMORY_INVALID;
          last_error_.address = memory_.cur_offset();
          return false;
        }
        memory_.set_pc_offset(pc_offset_);
        if (!memory_.ReadEncodedValue<AddressType>(encoding, &cie->personality_handler)) {
          last_error_.code = DWARF_ERROR_MEMORY_INVALID;
          last_error_.address = memory_.cur_offset();
          return false;
        }
      } break;
      case 'R':
        if (!memory_.ReadBytes(&cie->fde_address_encoding, 1)) {
          last_error_.code = DWARF_ERROR_MEMORY_INVALID;
          last_error_.address = memory_.cur_offset();
          return false;
        }
        break;
    }
  }
  return true;
}

template <typename AddressType>
const DwarfFde* DwarfSectionImpl<AddressType>::GetFdeFromOffset(uint64_t offset) {
  auto fde_entry = fde_entries_.find(offset);
  if (fde_entry != fde_entries_.end()) {
    return &fde_entry->second;
  }
  DwarfFde* fde = &fde_entries_[offset];
  memory_.set_cur_offset(offset);
  if (!FillInFdeHeader(fde) || !FillInFde(fde)) {
    fde_entries_.erase(offset);
    return nullptr;
  }
  return fde;
}

template <typename AddressType>
bool DwarfSectionImpl<AddressType>::FillInFdeHeader(DwarfFde* fde) {
  uint32_t length32;
  if (!memory_.ReadBytes(&length32, sizeof(length32))) {
    last_error_.code = DWARF_ERROR_MEMORY_INVALID;
    last_error_.address = memory_.cur_offset();
    return false;
  }

  if (length32 == static_cast<uint32_t>(-1)) {
    // 64 bit Fde.
    uint64_t length64;
    if (!memory_.ReadBytes(&length64, sizeof(length64))) {
      last_error_.code = DWARF_ERROR_MEMORY_INVALID;
      last_error_.address = memory_.cur_offset();
      return false;
    }
    fde->cfa_instructions_end = memory_.cur_offset() + length64;

    uint64_t value64;
    if (!memory_.ReadBytes(&value64, sizeof(value64))) {
      last_error_.code = DWARF_ERROR_MEMORY_INVALID;
      last_error_.address = memory_.cur_offset();
      return false;
    }
    if (value64 == cie64_value_) {
      // This is a Cie, this means something has gone wrong.
      last_error_.code = DWARF_ERROR_ILLEGAL_VALUE;
      return false;
    }

    // Get the Cie pointer, which is necessary to properly read the rest of
    // of the Fde information.
    fde->cie_offset = GetCieOffsetFromFde64(value64);
  } else {
    // 32 bit Fde.
    fde->cfa_instructions_end = memory_.cur_offset() + length32;

    uint32_t value32;
    if (!memory_.ReadBytes(&value32, sizeof(value32))) {
      last_error_.code = DWARF_ERROR_MEMORY_INVALID;
      last_error_.address = memory_.cur_offset();
      return false;
    }
    if (value32 == cie32_value_) {
      // This is a Cie, this means something has gone wrong.
      last_error_.code = DWARF_ERROR_ILLEGAL_VALUE;
      return false;
    }

    // Get the Cie pointer, which is necessary to properly read the rest of
    // of the Fde information.
    fde->cie_offset = GetCieOffsetFromFde32(value32);
  }
  return true;
}

template <typename AddressType>
bool DwarfSectionImpl<AddressType>::FillInFde(DwarfFde* fde) {
  uint64_t cur_offset = memory_.cur_offset();

  const DwarfCie* cie = GetCieFromOffset(fde->cie_offset);
  if (cie == nullptr) {
    return false;
  }
  fde->cie = cie;

  if (cie->segment_size != 0) {
    // Skip over the segment selector for now.
    cur_offset += cie->segment_size;
  }
  memory_.set_cur_offset(cur_offset);

  // The load bias only applies to the start.
  memory_.set_pc_offset(load_bias_);
  bool valid = memory_.ReadEncodedValue<AddressType>(cie->fde_address_encoding, &fde->pc_start);
  fde->pc_start = AdjustPcFromFde(fde->pc_start);

  memory_.set_pc_offset(0);
  if (!valid || !memory_.ReadEncodedValue<AddressType>(cie->fde_address_encoding, &fde->pc_end)) {
    last_error_.code = DWARF_ERROR_MEMORY_INVALID;
    last_error_.address = memory_.cur_offset();
    return false;
  }
  fde->pc_end += fde->pc_start;

  if (cie->augmentation_string.size() > 0 && cie->augmentation_string[0] == 'z') {
    // Augmentation Size
    uint64_t aug_length;
    if (!memory_.ReadULEB128(&aug_length)) {
      last_error_.code = DWARF_ERROR_MEMORY_INVALID;
      last_error_.address = memory_.cur_offset();
      return false;
    }
    uint64_t cur_offset = memory_.cur_offset();

    memory_.set_pc_offset(pc_offset_);
    if (!memory_.ReadEncodedValue<AddressType>(cie->lsda_encoding, &fde->lsda_address)) {
      last_error_.code = DWARF_ERROR_MEMORY_INVALID;
      last_error_.address = memory_.cur_offset();
      return false;
    }

    // Set our position to after all of the augmentation data.
    memory_.set_cur_offset(cur_offset + aug_length);
  }
  fde->cfa_instructions_offset = memory_.cur_offset();

  return true;
}

template <typename AddressType>
bool DwarfSectionImpl<AddressType>::EvalExpression(const DwarfLocation& loc, Memory* regular_memory,
                                                   AddressType* value,
                                                   RegsInfo<AddressType>* regs_info,
                                                   bool* is_dex_pc) {
  DwarfOp<AddressType> op(&memory_, regular_memory);
  op.set_regs_info(regs_info);

  // Need to evaluate the op data.
  uint64_t end = loc.values[1];
  uint64_t start = end - loc.values[0];
  if (!op.Eval(start, end)) {
    last_error_ = op.last_error();
    return false;
  }
  if (op.StackSize() == 0) {
    last_error_.code = DWARF_ERROR_ILLEGAL_STATE;
    return false;
  }
  // We don't support an expression that evaluates to a register number.
  if (op.is_register()) {
    last_error_.code = DWARF_ERROR_NOT_IMPLEMENTED;
    return false;
  }
  *value = op.StackAt(0);
  if (is_dex_pc != nullptr && op.dex_pc_set()) {
    *is_dex_pc = true;
  }
  return true;
}

template <typename AddressType>
struct EvalInfo {
  const dwarf_loc_regs_t* loc_regs;
  const DwarfCie* cie;
  Memory* regular_memory;
  AddressType cfa;
  bool return_address_undefined = false;
  RegsInfo<AddressType> regs_info;
};

template <typename AddressType>
bool DwarfSectionImpl<AddressType>::EvalRegister(const DwarfLocation* loc, uint32_t reg,
                                                 AddressType* reg_ptr, void* info) {
  EvalInfo<AddressType>* eval_info = reinterpret_cast<EvalInfo<AddressType>*>(info);
  Memory* regular_memory = eval_info->regular_memory;
  switch (loc->type) {
    case DWARF_LOCATION_OFFSET:
      if (!regular_memory->ReadFully(eval_info->cfa + loc->values[0], reg_ptr, sizeof(AddressType))) {
        last_error_.code = DWARF_ERROR_MEMORY_INVALID;
        last_error_.address = eval_info->cfa + loc->values[0];
        return false;
      }
      break;
    case DWARF_LOCATION_VAL_OFFSET:
      *reg_ptr = eval_info->cfa + loc->values[0];
      break;
    case DWARF_LOCATION_REGISTER: {
      uint32_t cur_reg = loc->values[0];
      if (cur_reg >= eval_info->regs_info.Total()) {
        last_error_.code = DWARF_ERROR_ILLEGAL_VALUE;
        return false;
      }
      *reg_ptr = eval_info->regs_info.Get(cur_reg) + loc->values[1];
      break;
    }
    case DWARF_LOCATION_EXPRESSION:
    case DWARF_LOCATION_VAL_EXPRESSION: {
      AddressType value;
      bool is_dex_pc = false;
      if (!EvalExpression(*loc, regular_memory, &value, &eval_info->regs_info, &is_dex_pc)) {
        return false;
      }
      if (loc->type == DWARF_LOCATION_EXPRESSION) {
        if (!regular_memory->ReadFully(value, reg_ptr, sizeof(AddressType))) {
          last_error_.code = DWARF_ERROR_MEMORY_INVALID;
          last_error_.address = value;
          return false;
        }
      } else {
        *reg_ptr = value;
        if (is_dex_pc) {
          eval_info->regs_info.regs->set_dex_pc(value);
        }
      }
      break;
    }
    case DWARF_LOCATION_UNDEFINED:
      if (reg == eval_info->cie->return_address_register) {
        eval_info->return_address_undefined = true;
      }
      break;
    default:
      break;
  }

  return true;
}

template <typename AddressType>
bool DwarfSectionImpl<AddressType>::Eval(const DwarfCie* cie, Memory* regular_memory,
                                         const dwarf_loc_regs_t& loc_regs, Regs* regs,
                                         bool* finished) {
  RegsImpl<AddressType>* cur_regs = reinterpret_cast<RegsImpl<AddressType>*>(regs);
  if (cie->return_address_register >= cur_regs->total_regs()) {
    last_error_.code = DWARF_ERROR_ILLEGAL_VALUE;
    return false;
  }

  // Get the cfa value;
  auto cfa_entry = loc_regs.find(CFA_REG);
  if (cfa_entry == loc_regs.end()) {
    last_error_.code = DWARF_ERROR_CFA_NOT_DEFINED;
    return false;
  }

  // Always set the dex pc to zero when evaluating.
  cur_regs->set_dex_pc(0);

  EvalInfo<AddressType> eval_info{.loc_regs = &loc_regs,
                                  .cie = cie,
                                  .regular_memory = regular_memory,
                                  .regs_info = RegsInfo<AddressType>(cur_regs)};
  const DwarfLocation* loc = &cfa_entry->second;
  // Only a few location types are valid for the cfa.
  switch (loc->type) {
    case DWARF_LOCATION_REGISTER:
      if (loc->values[0] >= cur_regs->total_regs()) {
        last_error_.code = DWARF_ERROR_ILLEGAL_VALUE;
        return false;
      }
      eval_info.cfa = (*cur_regs)[loc->values[0]];
      eval_info.cfa += loc->values[1];
      break;
    case DWARF_LOCATION_VAL_EXPRESSION: {
      AddressType value;
      if (!EvalExpression(*loc, regular_memory, &value, &eval_info.regs_info, nullptr)) {
        return false;
      }
      // There is only one type of valid expression for CFA evaluation.
      eval_info.cfa = value;
      break;
    }
    default:
      last_error_.code = DWARF_ERROR_ILLEGAL_VALUE;
      return false;
  }

  for (const auto& entry : loc_regs) {
    uint32_t reg = entry.first;
    // Already handled the CFA register.
    if (reg == CFA_REG) continue;

    AddressType* reg_ptr;
    if (reg >= cur_regs->total_regs()) {
      // Skip this unknown register.
      continue;
    }

    reg_ptr = eval_info.regs_info.Save(reg);
    if (!EvalRegister(&entry.second, reg, reg_ptr, &eval_info)) {
      return false;
    }
  }

  // Find the return address location.
  if (eval_info.return_address_undefined) {
    cur_regs->set_pc(0);
  } else {
    cur_regs->set_pc((*cur_regs)[cie->return_address_register]);
  }

  // If the pc was set to zero, consider this the final frame.
  *finished = (cur_regs->pc() == 0) ? true : false;

  cur_regs->set_sp(eval_info.cfa);

  return true;
}

template <typename AddressType>
bool DwarfSectionImpl<AddressType>::GetCfaLocationInfo(uint64_t pc, const DwarfFde* fde,
                                                       dwarf_loc_regs_t* loc_regs) {
  DwarfCfa<AddressType> cfa(&memory_, fde);

  // Look for the cached copy of the cie data.
  auto reg_entry = cie_loc_regs_.find(fde->cie_offset);
  if (reg_entry == cie_loc_regs_.end()) {
    if (!cfa.GetLocationInfo(pc, fde->cie->cfa_instructions_offset, fde->cie->cfa_instructions_end,
                             loc_regs)) {
      last_error_ = cfa.last_error();
      return false;
    }
    cie_loc_regs_[fde->cie_offset] = *loc_regs;
  }
  cfa.set_cie_loc_regs(&cie_loc_regs_[fde->cie_offset]);
  if (!cfa.GetLocationInfo(pc, fde->cfa_instructions_offset, fde->cfa_instructions_end, loc_regs)) {
    last_error_ = cfa.last_error();
    return false;
  }
  return true;
}

template <typename AddressType>
bool DwarfSectionImpl<AddressType>::Log(uint8_t indent, uint64_t pc, const DwarfFde* fde) {
  DwarfCfa<AddressType> cfa(&memory_, fde);

  // Always print the cie information.
  const DwarfCie* cie = fde->cie;
  if (!cfa.Log(indent, pc, cie->cfa_instructions_offset, cie->cfa_instructions_end)) {
    last_error_ = cfa.last_error();
    return false;
  }
  if (!cfa.Log(indent, pc, fde->cfa_instructions_offset, fde->cfa_instructions_end)) {
    last_error_ = cfa.last_error();
    return false;
  }
  return true;
}

template <typename AddressType>
bool DwarfSectionImplNoHdr<AddressType>::Init(uint64_t offset, uint64_t size, uint64_t load_bias) {
  load_bias_ = load_bias;
  entries_offset_ = offset;
  next_entries_offset_ = offset;
  entries_end_ = offset + size;

  memory_.clear_func_offset();
  memory_.clear_text_offset();
  memory_.set_cur_offset(offset);
  memory_.set_data_offset(offset);
  pc_offset_ = offset;

  return true;
}

// Create a cached version of the fde information such that it is a std::map
// that is indexed by end pc and contains a pair that represents the start pc
// followed by the fde object. The fde pointers are owned by fde_entries_
// and not by the map object.
// It is possible for an fde to be represented by multiple entries in
// the map. This can happen if the the start pc and end pc overlap already
// existing entries. For example, if there is already an entry of 0x400, 0x200,
// and an fde has a start pc of 0x100 and end pc of 0x500, two new entries
// will be added: 0x200, 0x100 and 0x500, 0x400.
template <typename AddressType>
void DwarfSectionImplNoHdr<AddressType>::InsertFde(const DwarfFde* fde) {
  uint64_t start = fde->pc_start;
  uint64_t end = fde->pc_end;
  auto it = fdes_.upper_bound(start);
  bool add_element = false;
  while (it != fdes_.end() && start < end) {
    if (add_element) {
      add_element = false;
      if (end < it->second.first) {
        if (it->first == end) {
          return;
        }
        fdes_[end] = std::make_pair(start, fde);
        return;
      }
      if (start != it->second.first) {
        fdes_[it->second.first] = std::make_pair(start, fde);
      }
    }
    if (start < it->first) {
      if (end < it->second.first) {
        if (it->first != end) {
          fdes_[end] = std::make_pair(start, fde);
        }
        return;
      }
      add_element = true;
    }
    start = it->first;
    ++it;
  }
  if (start < end) {
    fdes_[end] = std::make_pair(start, fde);
  }
}

template <typename AddressType>
bool DwarfSectionImplNoHdr<AddressType>::GetNextCieOrFde(DwarfFde** fde_entry) {
  uint64_t start_offset = next_entries_offset_;

  memory_.set_cur_offset(next_entries_offset_);
  uint32_t value32;
  if (!memory_.ReadBytes(&value32, sizeof(value32))) {
    last_error_.code = DWARF_ERROR_MEMORY_INVALID;
    last_error_.address = memory_.cur_offset();
    return false;
  }

  uint64_t cie_offset;
  uint8_t cie_fde_encoding;
  bool entry_is_cie = false;
  if (value32 == static_cast<uint32_t>(-1)) {
    // 64 bit entry.
    uint64_t value64;
    if (!memory_.ReadBytes(&value64, sizeof(value64))) {
      last_error_.code = DWARF_ERROR_MEMORY_INVALID;
      last_error_.address = memory_.cur_offset();
      return false;
    }

    next_entries_offset_ = memory_.cur_offset() + value64;
    // Read the Cie Id of a Cie or the pointer of the Fde.
    if (!memory_.ReadBytes(&value64, sizeof(value64))) {
      last_error_.code = DWARF_ERROR_MEMORY_INVALID;
      last_error_.address = memory_.cur_offset();
      return false;
    }

    if (value64 == cie64_value_) {
      entry_is_cie = true;
      cie_fde_encoding = DW_EH_PE_sdata8;
    } else {
      cie_offset = this->GetCieOffsetFromFde64(value64);
    }
  } else {
    next_entries_offset_ = memory_.cur_offset() + value32;

    // 32 bit Cie
    if (!memory_.ReadBytes(&value32, sizeof(value32))) {
      last_error_.code = DWARF_ERROR_MEMORY_INVALID;
      last_error_.address = memory_.cur_offset();
      return false;
    }

    if (value32 == cie32_value_) {
      entry_is_cie = true;
      cie_fde_encoding = DW_EH_PE_sdata4;
    } else {
      cie_offset = this->GetCieOffsetFromFde32(value32);
    }
  }

  if (entry_is_cie) {
    DwarfCie* cie = &cie_entries_[start_offset];
    cie->lsda_encoding = DW_EH_PE_omit;
    cie->cfa_instructions_end = next_entries_offset_;
    cie->fde_address_encoding = cie_fde_encoding;

    if (!this->FillInCie(cie)) {
      cie_entries_.erase(start_offset);
      return false;
    }
    *fde_entry = nullptr;
  } else {
    DwarfFde* fde = &fde_entries_[start_offset];
    fde->cfa_instructions_end = next_entries_offset_;
    fde->cie_offset = cie_offset;

    if (!this->FillInFde(fde)) {
      fde_entries_.erase(start_offset);
      return false;
    }
    *fde_entry = fde;
  }
  return true;
}

template <typename AddressType>
void DwarfSectionImplNoHdr<AddressType>::GetFdes(std::vector<const DwarfFde*>* fdes) {
  // Loop through the already cached entries.
  uint64_t entry_offset = entries_offset_;
  while (entry_offset < next_entries_offset_) {
    auto cie_it = cie_entries_.find(entry_offset);
    if (cie_it != cie_entries_.end()) {
      entry_offset = cie_it->second.cfa_instructions_end;
    } else {
      auto fde_it = fde_entries_.find(entry_offset);
      if (fde_it == fde_entries_.end()) {
        // No fde or cie at this entry, should not be possible.
        return;
      }
      entry_offset = fde_it->second.cfa_instructions_end;
      fdes->push_back(&fde_it->second);
    }
  }

  while (next_entries_offset_ < entries_end_) {
    DwarfFde* fde;
    if (!GetNextCieOrFde(&fde)) {
      break;
    }
    if (fde != nullptr) {
      InsertFde(fde);
      fdes->push_back(fde);
    }

    if (next_entries_offset_ < memory_.cur_offset()) {
      // Simply consider the processing done in this case.
      break;
    }
  }
}

template <typename AddressType>
const DwarfFde* DwarfSectionImplNoHdr<AddressType>::GetFdeFromPc(uint64_t pc) {
  // Search in the list of fdes we already have.
  auto it = fdes_.upper_bound(pc);
  if (it != fdes_.end()) {
    if (pc >= it->second.first) {
      return it->second.second;
    }
  }

  // The section might have overlapping pcs in fdes, so it is necessary
  // to do a linear search of the fdes by pc. As fdes are read, a cached
  // search map is created.
  while (next_entries_offset_ < entries_end_) {
    DwarfFde* fde;
    if (!GetNextCieOrFde(&fde)) {
      return nullptr;
    }
    if (fde != nullptr) {
      InsertFde(fde);
      if (pc >= fde->pc_start && pc < fde->pc_end) {
        return fde;
      }
    }

    if (next_entries_offset_ < memory_.cur_offset()) {
      // Simply consider the processing done in this case.
      break;
    }
  }
  return nullptr;
}

// Explicitly instantiate DwarfSectionImpl
template class DwarfSectionImpl<uint32_t>;
template class DwarfSectionImpl<uint64_t>;

// Explicitly instantiate DwarfSectionImplNoHdr
template class DwarfSectionImplNoHdr<uint32_t>;
template class DwarfSectionImplNoHdr<uint64_t>;

// Explicitly instantiate DwarfDebugFrame
template class DwarfDebugFrame<uint32_t>;
template class DwarfDebugFrame<uint64_t>;

// Explicitly instantiate DwarfEhFrame
template class DwarfEhFrame<uint32_t>;
template class DwarfEhFrame<uint64_t>;

}  // namespace unwindstack<|MERGE_RESOLUTION|>--- conflicted
+++ resolved
@@ -64,194 +64,7 @@
 }
 
 template <typename AddressType>
-<<<<<<< HEAD
-bool DwarfSectionImpl<AddressType>::EvalExpression(const DwarfLocation& loc, Memory* regular_memory,
-                                                   AddressType* value,
-                                                   RegsInfo<AddressType>* regs_info,
-                                                   bool* is_dex_pc) {
-  DwarfOp<AddressType> op(&memory_, regular_memory);
-  op.set_regs_info(regs_info);
-
-  // Need to evaluate the op data.
-  uint64_t end = loc.values[1];
-  uint64_t start = end - loc.values[0];
-  if (!op.Eval(start, end)) {
-    last_error_ = op.last_error();
-    return false;
-  }
-  if (op.StackSize() == 0) {
-    last_error_.code = DWARF_ERROR_ILLEGAL_STATE;
-    return false;
-  }
-  // We don't support an expression that evaluates to a register number.
-  if (op.is_register()) {
-    last_error_.code = DWARF_ERROR_NOT_IMPLEMENTED;
-    return false;
-  }
-  *value = op.StackAt(0);
-  if (is_dex_pc != nullptr && op.dex_pc_set()) {
-    *is_dex_pc = true;
-  }
-  return true;
-}
-
-template <typename AddressType>
-struct EvalInfo {
-  const dwarf_loc_regs_t* loc_regs;
-  const DwarfCie* cie;
-  Memory* regular_memory;
-  AddressType cfa;
-  bool return_address_undefined = false;
-  RegsInfo<AddressType> regs_info;
-};
-
-template <typename AddressType>
-bool DwarfSectionImpl<AddressType>::EvalRegister(const DwarfLocation* loc, uint32_t reg,
-                                                 AddressType* reg_ptr, void* info) {
-  EvalInfo<AddressType>* eval_info = reinterpret_cast<EvalInfo<AddressType>*>(info);
-  Memory* regular_memory = eval_info->regular_memory;
-  switch (loc->type) {
-    case DWARF_LOCATION_OFFSET:
-      if (!regular_memory->ReadFully(eval_info->cfa + loc->values[0], reg_ptr, sizeof(AddressType))) {
-        last_error_.code = DWARF_ERROR_MEMORY_INVALID;
-        last_error_.address = eval_info->cfa + loc->values[0];
-        return false;
-      }
-      break;
-    case DWARF_LOCATION_VAL_OFFSET:
-      *reg_ptr = eval_info->cfa + loc->values[0];
-      break;
-    case DWARF_LOCATION_REGISTER: {
-      uint32_t cur_reg = loc->values[0];
-      if (cur_reg >= eval_info->regs_info.Total()) {
-        last_error_.code = DWARF_ERROR_ILLEGAL_VALUE;
-        return false;
-      }
-      *reg_ptr = eval_info->regs_info.Get(cur_reg) + loc->values[1];
-      break;
-    }
-    case DWARF_LOCATION_EXPRESSION:
-    case DWARF_LOCATION_VAL_EXPRESSION: {
-      AddressType value;
-      bool is_dex_pc = false;
-      if (!EvalExpression(*loc, regular_memory, &value, &eval_info->regs_info, &is_dex_pc)) {
-        return false;
-      }
-      if (loc->type == DWARF_LOCATION_EXPRESSION) {
-        if (!regular_memory->ReadFully(value, reg_ptr, sizeof(AddressType))) {
-          last_error_.code = DWARF_ERROR_MEMORY_INVALID;
-          last_error_.address = value;
-          return false;
-        }
-      } else {
-        *reg_ptr = value;
-        if (is_dex_pc) {
-          eval_info->regs_info.regs->set_dex_pc(value);
-        }
-      }
-      break;
-    }
-    case DWARF_LOCATION_UNDEFINED:
-      if (reg == eval_info->cie->return_address_register) {
-        eval_info->return_address_undefined = true;
-      }
-    default:
-      break;
-  }
-
-  return true;
-}
-
-template <typename AddressType>
-bool DwarfSectionImpl<AddressType>::Eval(const DwarfCie* cie, Memory* regular_memory,
-                                         const dwarf_loc_regs_t& loc_regs, Regs* regs,
-                                         bool* finished) {
-  RegsImpl<AddressType>* cur_regs = reinterpret_cast<RegsImpl<AddressType>*>(regs);
-  if (cie->return_address_register >= cur_regs->total_regs()) {
-    last_error_.code = DWARF_ERROR_ILLEGAL_VALUE;
-    return false;
-  }
-
-  // Get the cfa value;
-  auto cfa_entry = loc_regs.find(CFA_REG);
-  if (cfa_entry == loc_regs.end()) {
-    last_error_.code = DWARF_ERROR_CFA_NOT_DEFINED;
-    return false;
-  }
-
-  // Always set the dex pc to zero when evaluating.
-  cur_regs->set_dex_pc(0);
-
-  EvalInfo<AddressType> eval_info{.loc_regs = &loc_regs,
-                                  .cie = cie,
-                                  .regular_memory = regular_memory,
-                                  .regs_info = RegsInfo<AddressType>(cur_regs)};
-  const DwarfLocation* loc = &cfa_entry->second;
-  // Only a few location types are valid for the cfa.
-  switch (loc->type) {
-    case DWARF_LOCATION_REGISTER:
-      if (loc->values[0] >= cur_regs->total_regs()) {
-        last_error_.code = DWARF_ERROR_ILLEGAL_VALUE;
-        return false;
-      }
-      eval_info.cfa = (*cur_regs)[loc->values[0]];
-      eval_info.cfa += loc->values[1];
-      break;
-    case DWARF_LOCATION_VAL_EXPRESSION: {
-      AddressType value;
-      if (!EvalExpression(*loc, regular_memory, &value, &eval_info.regs_info, nullptr)) {
-        return false;
-      }
-      // There is only one type of valid expression for CFA evaluation.
-      eval_info.cfa = value;
-      break;
-    }
-    default:
-      last_error_.code = DWARF_ERROR_ILLEGAL_VALUE;
-      return false;
-  }
-
-  for (const auto& entry : loc_regs) {
-    uint32_t reg = entry.first;
-    // Already handled the CFA register.
-    if (reg == CFA_REG) continue;
-
-    AddressType* reg_ptr;
-    if (reg >= cur_regs->total_regs()) {
-      // Skip this unknown register.
-      continue;
-    }
-
-//    if (reg != ARM64_REG_R0 && reg != ARM64_REG_R20 && reg < ARM64_REG_FP) {
-//      continue;
-//    }
-
-    reg_ptr = eval_info.regs_info.Save(reg);
-    if (!EvalRegister(&entry.second, reg, reg_ptr, &eval_info)) {
-      return false;
-    }
-  }
-
-  // Find the return address location.
-  if (eval_info.return_address_undefined) {
-    cur_regs->set_pc(0);
-  } else {
-    cur_regs->set_pc((*cur_regs)[cie->return_address_register]);
-  }
-
-  // If the pc was set to zero, consider this the final frame.
-  *finished = (cur_regs->pc() == 0) ? true : false;
-
-  cur_regs->set_sp(eval_info.cfa);
-
-  return true;
-}
-
-template <typename AddressType>
-const DwarfCie* DwarfSectionImpl<AddressType>::GetCie(uint64_t offset) {
-=======
 const DwarfCie* DwarfSectionImpl<AddressType>::GetCieFromOffset(uint64_t offset) {
->>>>>>> ef263dcd
   auto cie_entry = cie_entries_.find(offset);
   if (cie_entry != cie_entries_.end()) {
     return &cie_entry->second;
