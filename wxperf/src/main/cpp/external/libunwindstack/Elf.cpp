/*
 * Copyright (C) 2016 The Android Open Source Project
 *
 * Licensed under the Apache License, Version 2.0 (the "License");
 * you may not use this file except in compliance with the License.
 * You may obtain a copy of the License at
 *
 *      http://www.apache.org/licenses/LICENSE-2.0
 *
 * Unless required by applicable law or agreed to in writing, software
 * distributed under the License is distributed on an "AS IS" BASIS,
 * WITHOUT WARRANTIES OR CONDITIONS OF ANY KIND, either express or implied.
 * See the License for the specific language governing permissions and
 * limitations under the License.
 */

#include <elf.h>
#include <string.h>

#include <memory>
#include <mutex>
#include <string>
#include <utility>

#define LOG_TAG "unwind"
#include <log/log.h>

#include <unwindstack/Elf.h>
#include <unwindstack/ElfInterface.h>
#include <unwindstack/MapInfo.h>
#include <unwindstack/Memory.h>
#include <unwindstack/Regs.h>

#include "ElfInterfaceArm.h"
#include "Symbols.h"
#include "ElfInterfaceArm64.h"
#include "TimeUtil.h"

namespace unwindstack {

bool Elf::cache_enabled_;
std::unordered_map<std::string, std::pair<std::shared_ptr<Elf>, bool>>* Elf::cache_;
std::mutex* Elf::cache_lock_;

bool Elf::Init() {
  load_bias_ = 0;
  if (!memory_) {
    return false;
  }

  interface_.reset(CreateInterfaceFromMemory(memory_.get()));
  if (!interface_) {
    return false;
  }

  valid_ = interface_->Init(&load_bias_);
  if (valid_) {
    interface_->InitHeaders(load_bias_);
    InitGnuDebugdata();
  } else {
    interface_.reset(nullptr);
  }
  return valid_;
}

// It is expensive to initialize the .gnu_debugdata section. Provide a method
// to initialize this data separately.
void Elf::InitGnuDebugdata() {
  if (!valid_ || interface_->gnu_debugdata_offset() == 0) {
    return;
  }

  gnu_debugdata_memory_.reset(interface_->CreateGnuDebugdataMemory());
  gnu_debugdata_interface_.reset(CreateInterfaceFromMemory(gnu_debugdata_memory_.get()));
  ElfInterface* gnu = gnu_debugdata_interface_.get();
  if (gnu == nullptr) {
    return;
  }

  // Ignore the load_bias from the compressed section, the correct load bias
  // is in the uncompressed data.
  uint64_t load_bias;
  if (gnu->Init(&load_bias)) {
    gnu->InitHeaders(load_bias);
    interface_->SetGnuDebugdataInterface(gnu);
  } else {
    // Free all of the memory associated with the gnu_debugdata section.
    gnu_debugdata_memory_.reset(nullptr);
    gnu_debugdata_interface_.reset(nullptr);
  }
}

void Elf::Invalidate() {
  interface_.reset(nullptr);
  valid_ = false;
}

std::string Elf::GetSoname() {
  std::lock_guard<std::mutex> guard(lock_);
  if (!valid_) {
    return "";
  }
  return interface_->GetSoname();
}

uint64_t Elf::GetRelPc(uint64_t pc, const MapInfo* map_info) {
  return pc - map_info->start + load_bias_ + map_info->elf_offset;
}

bool Elf::GetFunctionName(uint64_t addr, std::string* name, uint64_t* func_offset) {
  std::lock_guard<std::mutex> guard(lock_);
  return valid_ && (interface_->GetFunctionName(addr, name, func_offset) ||
                    (gnu_debugdata_interface_ &&
                     gnu_debugdata_interface_->GetFunctionName(addr, name, func_offset)));
}

bool Elf::GetGlobalVariable(const std::string& name, uint64_t* memory_address) {
  if (!valid_) {
    return false;
  }

  if (!interface_->GetGlobalVariable(name, memory_address) &&
      (gnu_debugdata_interface_ == nullptr ||
       !gnu_debugdata_interface_->GetGlobalVariable(name, memory_address))) {
    return false;
  }

  // Adjust by the load bias.
  if (*memory_address < load_bias_) {
    return false;
  }

  *memory_address -= load_bias_;

  // If this winds up in the dynamic section, then we might need to adjust
  // the address.
  uint64_t dynamic_end = interface_->dynamic_vaddr() + interface_->dynamic_size();
  if (*memory_address >= interface_->dynamic_vaddr() && *memory_address < dynamic_end) {
    if (interface_->dynamic_vaddr() > interface_->dynamic_offset()) {
      *memory_address -= interface_->dynamic_vaddr() - interface_->dynamic_offset();
    } else {
      *memory_address += interface_->dynamic_offset() - interface_->dynamic_vaddr();
    }
  }
  return true;
}

std::string Elf::GetBuildID() {
  if (!valid_) {
    return "";
  }
  return interface_->GetBuildID();
}

void Elf::GetLastError(ErrorData* data) {
  if (valid_) {
    *data = interface_->last_error();
  }
}

ErrorCode Elf::GetLastErrorCode() {
  if (valid_) {
    return interface_->LastErrorCode();
  }
  return ERROR_INVALID_ELF;
}

uint64_t Elf::GetLastErrorAddress() {
  if (valid_) {
    return interface_->LastErrorAddress();
  }
  return 0;
}

<<<<<<< HEAD
// The relative pc is always relative to the start of the map from which it comes.
bool Elf::Step(uint64_t rel_pc, uint64_t adjusted_rel_pc, Regs* regs, Memory* process_memory,
               bool* finished) {
//      long begin = CurrentNano();
      if (!valid_) {
    return false;
  }
      // The relative pc expectd by StepIfSignalHandler is relative to the start of the elf.
      if (regs->StepIfSignalHandler(rel_pc, this, process_memory)) {
    *finished = false;
    return true;
=======
// The relative pc expectd by this function is relative to the start of the elf.
bool Elf::StepIfSignalHandler(uint64_t rel_pc, Regs* regs, Memory* process_memory) {
  if (!valid_) {
    return false;
  }
  return regs->StepIfSignalHandler(rel_pc, this, process_memory);
}

// The relative pc is always relative to the start of the map from which it comes.
bool Elf::Step(uint64_t rel_pc, Regs* regs, Memory* process_memory, bool* finished) {
  if (!valid_) {
    return false;
>>>>>>> ef263dcd
  }

      // Lock during the step which can update information in the object.
  std::lock_guard<std::mutex> guard(lock_);
<<<<<<< HEAD
  bool ret = interface_->Step(adjusted_rel_pc, load_bias_, regs, process_memory, finished);
//      LOGE("Unwind-debug", "interface_->Step cost %ld", (CurrentNano() - begin));
      return ret;
=======
  return interface_->Step(rel_pc, regs, process_memory, finished);
>>>>>>> ef263dcd
}

bool Elf::IsValidElf(Memory* memory) {
  if (memory == nullptr) {
    return false;
  }

  // Verify that this is a valid elf file.
  uint8_t e_ident[SELFMAG + 1];
  if (!memory->ReadFully(0, e_ident, SELFMAG)) {
    return false;
  }

  if (memcmp(e_ident, ELFMAG, SELFMAG) != 0) {
    return false;
  }
  return true;
}

bool Elf::GetInfo(Memory* memory, uint64_t* size) {
  if (!IsValidElf(memory)) {
    return false;
  }
  *size = 0;

  uint8_t class_type;
  if (!memory->ReadFully(EI_CLASS, &class_type, 1)) {
    return false;
  }

  // Get the maximum size of the elf data from the header.
  if (class_type == ELFCLASS32) {
    ElfInterface32::GetMaxSize(memory, size);
  } else if (class_type == ELFCLASS64) {
    ElfInterface64::GetMaxSize(memory, size);
  } else {
    return false;
  }
  return true;
}

bool Elf::IsValidPc(uint64_t pc) {
  if (!valid_ || pc < load_bias_) {
    return false;
  }

  if (interface_->IsValidPc(pc)) {
    return true;
  }

  if (gnu_debugdata_interface_ != nullptr && gnu_debugdata_interface_->IsValidPc(pc)) {
    return true;
  }

  return false;
}

ElfInterface* Elf::CreateInterfaceFromMemory(Memory* memory) {
  if (!IsValidElf(memory)) {
    return nullptr;
  }

  std::unique_ptr<ElfInterface> interface;
  if (!memory->ReadFully(EI_CLASS, &class_type_, 1)) {
    return nullptr;
  }
  if (class_type_ == ELFCLASS32) {
    Elf32_Half e_machine;
    if (!memory->ReadFully(EI_NIDENT + sizeof(Elf32_Half), &e_machine, sizeof(e_machine))) {
      return nullptr;
    }

    machine_type_ = e_machine;
    if (e_machine == EM_ARM) {
      arch_ = ARCH_ARM;
      interface.reset(new ElfInterfaceArm(memory));
    } else if (e_machine == EM_386) {
      arch_ = ARCH_X86;
      interface.reset(new ElfInterface32(memory));
    } else if (e_machine == EM_MIPS) {
      arch_ = ARCH_MIPS;
      interface.reset(new ElfInterface32(memory));
    } else {
      // Unsupported.
      ALOGI("32 bit elf that is neither arm nor x86 nor mips: e_machine = %d\n", e_machine);
      return nullptr;
    }
  } else if (class_type_ == ELFCLASS64) {
    Elf64_Half e_machine;
    if (!memory->ReadFully(EI_NIDENT + sizeof(Elf64_Half), &e_machine, sizeof(e_machine))) {
      return nullptr;
    }

    machine_type_ = e_machine;
    if (e_machine == EM_AARCH64) {
      arch_ = ARCH_ARM64;
      ElfInterfaceArm64 *elfInterfaceArm64 = new ElfInterfaceArm64(memory);
      interface.reset(elfInterfaceArm64);
      return interface.release();
    } else if (e_machine == EM_X86_64) {
      arch_ = ARCH_X86_64;
    } else if (e_machine == EM_MIPS) {
      arch_ = ARCH_MIPS64;
    } else {
      // Unsupported.
      ALOGI("64 bit elf that is neither aarch64 nor x86_64 nor mips64: e_machine = %d\n",
            e_machine);
      return nullptr;
    }
    interface.reset(new ElfInterface64(memory));
  }

  return interface.release();
}

uint64_t Elf::GetLoadBias(Memory* memory) {
  if (!IsValidElf(memory)) {
    return 0;
  }

  uint8_t class_type;
  if (!memory->Read(EI_CLASS, &class_type, 1)) {
    return 0;
  }

  if (class_type == ELFCLASS32) {
    return ElfInterface::GetLoadBias<Elf32_Ehdr, Elf32_Phdr>(memory);
  } else if (class_type == ELFCLASS64) {
    return ElfInterface::GetLoadBias<Elf64_Ehdr, Elf64_Phdr>(memory);
  }
  return 0;
}

void Elf::SetCachingEnabled(bool enable) {
  if (!cache_enabled_ && enable) {
    cache_enabled_ = true;
    cache_ = new std::unordered_map<std::string, std::pair<std::shared_ptr<Elf>, bool>>;
    cache_lock_ = new std::mutex;
  } else if (cache_enabled_ && !enable) {
    cache_enabled_ = false;
    delete cache_;
    delete cache_lock_;
  }
}

void Elf::CacheLock() {
  cache_lock_->lock();
}

void Elf::CacheUnlock() {
  cache_lock_->unlock();
}

void Elf::CacheAdd(MapInfo* info) {
  // If elf_offset != 0, then cache both name:offset and name.
  // The cached name is used to do lookups if multiple maps for the same
  // named elf file exist.
  // For example, if there are two maps boot.odex:1000 and boot.odex:2000
  // where each reference the entire boot.odex, the cache will properly
  // use the same cached elf object.

  if (info->offset == 0 || info->elf_offset != 0) {
    (*cache_)[info->name] = std::make_pair(info->elf, true);
  }

  if (info->offset != 0) {
    // The second element in the pair indicates whether elf_offset should
    // be set to offset when getting out of the cache.
    (*cache_)[info->name + ':' + std::to_string(info->offset)] =
        std::make_pair(info->elf, info->elf_offset != 0);
  }
}

bool Elf::CacheAfterCreateMemory(MapInfo* info) {
  if (info->name.empty() || info->offset == 0 || info->elf_offset == 0) {
    return false;
  }

  auto entry = cache_->find(info->name);
  if (entry == cache_->end()) {
    return false;
  }

  // In this case, the whole file is the elf, and the name has already
  // been cached. Add an entry at name:offset to get this directly out
  // of the cache next time.
  info->elf = entry->second.first;
  (*cache_)[info->name + ':' + std::to_string(info->offset)] = std::make_pair(info->elf, true);
  return true;
}

bool Elf::CacheGet(MapInfo* info) {
  std::string name(info->name);
  if (info->offset != 0) {
    name += ':' + std::to_string(info->offset);
  }
  auto entry = cache_->find(name);
  if (entry != cache_->end()) {
    info->elf = entry->second.first;
    if (entry->second.second) {
      info->elf_offset = info->offset;
    }
    return true;
  }
  return false;
}

std::string Elf::GetBuildID(Memory* memory) {
  if (!IsValidElf(memory)) {
    return "";
  }

  uint8_t class_type;
  if (!memory->Read(EI_CLASS, &class_type, 1)) {
    return "";
  }

  if (class_type == ELFCLASS32) {
    return ElfInterface::ReadBuildIDFromMemory<Elf32_Ehdr, Elf32_Shdr, Elf32_Nhdr>(memory);
  } else if (class_type == ELFCLASS64) {
    return ElfInterface::ReadBuildIDFromMemory<Elf64_Ehdr, Elf64_Shdr, Elf64_Nhdr>(memory);
  }
  return "";
}

}  // namespace unwindstack<|MERGE_RESOLUTION|>--- conflicted
+++ resolved
@@ -172,19 +172,6 @@
   return 0;
 }
 
-<<<<<<< HEAD
-// The relative pc is always relative to the start of the map from which it comes.
-bool Elf::Step(uint64_t rel_pc, uint64_t adjusted_rel_pc, Regs* regs, Memory* process_memory,
-               bool* finished) {
-//      long begin = CurrentNano();
-      if (!valid_) {
-    return false;
-  }
-      // The relative pc expectd by StepIfSignalHandler is relative to the start of the elf.
-      if (regs->StepIfSignalHandler(rel_pc, this, process_memory)) {
-    *finished = false;
-    return true;
-=======
 // The relative pc expectd by this function is relative to the start of the elf.
 bool Elf::StepIfSignalHandler(uint64_t rel_pc, Regs* regs, Memory* process_memory) {
   if (!valid_) {
@@ -197,18 +184,11 @@
 bool Elf::Step(uint64_t rel_pc, Regs* regs, Memory* process_memory, bool* finished) {
   if (!valid_) {
     return false;
->>>>>>> ef263dcd
   }
 
       // Lock during the step which can update information in the object.
   std::lock_guard<std::mutex> guard(lock_);
-<<<<<<< HEAD
-  bool ret = interface_->Step(adjusted_rel_pc, load_bias_, regs, process_memory, finished);
-//      LOGE("Unwind-debug", "interface_->Step cost %ld", (CurrentNano() - begin));
-      return ret;
-=======
   return interface_->Step(rel_pc, regs, process_memory, finished);
->>>>>>> ef263dcd
 }
 
 bool Elf::IsValidElf(Memory* memory) {
