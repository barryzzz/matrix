--- conflicted
+++ resolved
@@ -192,19 +192,14 @@
 
     tsd_t *__tsd = tsd_fetch();
 
-<<<<<<< HEAD
     if (!__ptr) {
         LOGE(TAG, "on_acquire_memory: invalid pointer");
         return;
     }
 
-    // 如果当前 tsd 指针重复了, 该指针要么在其他线程释放了, 要么释放函数没有 hook 到, 但记录都应该被清除
-    __tsd->ptr_meta.erase(__ptr);
-=======
     // 如果当前 tsd 指针重复了, 该指针要么在其他线程释放了, 要么释放函数没有 hook 到
     // 但 flush 时需要对账, 所以不能清除记录
 //    __tsd->ptr_meta.erase(__ptr);
->>>>>>> 4854c119
 
     ptr_meta_t ptr_meta{};
     ptr_meta.size       = __byte_count;
