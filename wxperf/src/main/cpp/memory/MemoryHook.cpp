--- conflicted
+++ resolved
@@ -169,10 +169,7 @@
 tsd_t *tsd_fetch() {
     auto *tsd = (tsd_t *) pthread_getspecific(m_tsd_key);
     if (unlikely(!tsd)) {
-<<<<<<< HEAD
-=======
         LOGI(TAG, "tsd_fetch: creating new tsd");
->>>>>>> c247a2d4
         tsd = new tsd_t;
         pthread_setspecific(m_tsd_key, tsd);
 
