--- conflicted
+++ resolved
@@ -3,11 +3,7 @@
 apply from: rootProject.file('gradle/WeChatPublish.gradle')
 
 group 'com.tencent.mm'
-<<<<<<< HEAD
-version '1.3.1'
-=======
 version '1.4.0'
->>>>>>> 162723ac
 artifactId = 'wxperf-jni'
 
 android {
