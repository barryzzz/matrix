##  Matrix
![Matrix-icon](assets/img/readme/header.png)

[![license](http://img.shields.io/badge/license-BSD3-brightgreen.svg?style=flat)](https://github.com/Tencent/matrix/blob/master/LICENSE)[![PRs Welcome](https://img.shields.io/badge/PRs-welcome-brightgreen.svg)](https://github.com/Tencent/matrix/pulls)[![WeChat Approved](https://img.shields.io/badge/Wechat%20Approved-0.4.7-red.svg)](https://github.com/Tencent/matrix/wiki)

(中文版本请参看[这里](#matrix_cn))  

**Matrix** is an APM (Application Performance Manage) used in Wechat to monitor, locate and analyse performance problems. It is a **plugin style**, **non-invasive** solution on Android.  It includes:

- **APK Checker:**

  Analyse the APK package, give suggestions of reducing the APK's size; Compare two APK and find out the most significant increment on size

- **Resource Canary:**

  Detect the activity leak and bitmap duplication basing on WeakReference and [Square Haha](https://github.com/square/haha) 

- **Trace Canary:**

  FPS Monitor, Startup Performance, UI-Block / Slow Method Detection

- **SQLite Lint:**

  Evaluate the quality of SQLite statement automatically by using SQLite official tools

- **IO Canary:**

  Detect the file IO issues, including performance of file IO and closeable leak 

## Features
### APK Checker

<<<<<<< HEAD
- **Easy-to-use.** Matrix provides a  JAR tool, which is convinient to apply to your integration systems. 
- **More features.** In addition to APK Analyzer, Matrix finds out the R redundancies, dynamic libraries statically linking STL, unused resources, and supports custom checking rules.
=======
- **Easy-to-use.** Matrix provides a  JAR tool, which is more convenient to apply to your integration systems. 
- **More features.** In addition to APK Analyzer, Matrix find out the R redundancies, the dynamic libraries statically linked STL, unused resources, and supports custom checking rules.
>>>>>>> 516e5dc2
- **Visual Outputs.** supports HTML and JSON outputs.

### Resource Canary

<<<<<<< HEAD
- **Separated detection and analysis.** Makes it possible to be used in automated test and release versions (monitor only).
- **Pruned Hprof.** Remove useless data in hprof and easier to upload.
- **Detection of duplicated bitmap.** 
=======
- **Separated detection and analysis.** Make possible to use in automated test and in release versions (monitor only).
- **Pruned Hprof.** Remove the useless data in hprof and easier to upload.
- **Detection of duplicate bitmap.** 
>>>>>>> 516e5dc2

### Trace Canary

- **High performance.** Dynamically modify bytecode at compile time, record function cost and call stack with little performance loss.
- **Accurate call stack of ui-block.** Provide informations such as call stack, function cost, execution times to solve the problem of ui-block quickly.
- **Non-hack.** High compatibility to Android versions.
- **More features.** Automatically covers multiple fluency indicators such as ui-block, startup time, activity switching, slow function detection.

### SQLite Lint

- **Easy-to-use.** Non-invasive.
- **High applicability.** Regardless of the amount of data, you can discover SQLite performance problems during development and testing.
- **High standards.** Detection algorithms based on best practices, make SQLite statements to the highest quality.
- **May support multi-platform.** Implementing in C++ makes it possible to support multi-platform.

### IO Canary
- **Easy-to-use.** Non-invasive.
- **More feature.** Including performance of file IO and closeable leak.
- **Compatible with Android P.**

## Getting Started

1. Configure `MATRIX_VERSION` in gradle.properties.
``` gradle
  MATRIX_VERSION=0.4.7
```

2. Add `matrix-gradle-plugin` in your build.gradle:
``` gradle 
  repositories {
    maven {
      url "https://dl.bintray.com/matrix/maven/"
    }
  }

  dependencies {
      classpath ("com.tencent.matrix:matrix-gradle-plugin:${MATRIX_VERSION}") { changing = true }
  }
 
```
3. Add dependencies to your app/build.gradle.

``` gradle
  dependencies {
    implementation group: "com.tencent.matrix", name: "matrix-android-lib", version: MATRIX_VERSION, changing: true
    implementation group: "com.tencent.matrix", name: "matrix-android-commons", version: MATRIX_VERSION, changing: true
    implementation group: "com.tencent.matrix", name: "matrix-trace-canary", version: MATRIX_VERSION, changing: true
    implementation group: "com.tencent.matrix", name: "matrix-resource-canary-android", version: MATRIX_VERSION, changing: true
    implementation group: "com.tencent.matrix", name: "matrix-resource-canary-common", version: MATRIX_VERSION, changing: true
    implementation group: "com.tencent.matrix", name: "matrix-io-canary", version: MATRIX_VERSION, changing: true
    implementation group: "com.tencent.matrix", name: "matrix-sqlite-lint-android-sdk", version: MATRIX_VERSION, changing: true
  }
  
  apply plugin: 'com.tencent.matrix-plugin'
  matrix {
    trace {
        enable = true	//if you don't want to use trace canary, set false
        baseMethodMapFile = "${project.buildDir}/matrix_output/Debug.methodmap"
        blackListFile = "${project.projectDir}/matrixTrace/blackMethodList.txt"
    }
  }
```

4. Implement `PluginListener` to receive data processed by Matrix.

``` java
  public class TestPluginListener extends DefaultPluginListener {
    public static final String TAG = "Matrix.TestPluginListener";
    public TestPluginListener(Context context) {
        super(context);
        
    }

    @Override
    public void onReportIssue(Issue issue) {
        super.onReportIssue(issue);
        MatrixLog.e(TAG, issue.toString());
        
        //add your code to process data
    }
}
```

5. Implement `DynamicConfig` to change parametes of Matrix.
``` java
  public class DynamicConfigImplDemo implements IDynamicConfig {
    public DynamicConfigImplDemo() {}

    public boolean isFPSEnable() { return true;}
    public boolean isTraceEnable() { return true; }
    public boolean isMatrixEnable() { return true; }
    public boolean isDumpHprof() {  return false;}

    @Override
    public String get(String key, String defStr) {
        //hook to change default values
    }

    @Override
    public int get(String key, int defInt) {
      //hook to change default values
    }

    @Override
    public long get(String key, long defLong) {
        //hook to change default values
    }

    @Override
    public boolean get(String key, boolean defBool) {
        //hook to change default values
    }

    @Override
    public float get(String key, float defFloat) {
        //hook to change default values
    }
}

```
<<<<<<< HEAD
6. Init Matrix in the `onCreate` of your application. 
=======
6. Init Matrix in the ```onCreate``` of your application. 
>>>>>>> 516e5dc2
``` java 
  Matrix.Builder builder = new Matrix.Builder(application); // build matrix
  builder.patchListener(new TestPluginListener(this)); // add general pluginListener
  DynamicConfigImplDemo dynamicConfig = new DynamicConfigImplDemo(); // dynamic config
  
  // init plugin 
  IOCanaryPlugin ioCanaryPlugin = new IOCanaryPlugin(new IOConfig.Builder()
                    .dynamicConfig(dynamicConfig)
                    .build());
  //add to matrix               
  builder.plugin(ioCanaryPlugin);
  
  //init matrix
  Matrix.init(builder.build());

  // start plugin 
  ioCanaryPlugin.start();
```
For more Matrix configurations, look at the [sample](https://github.com/Tencent/matrix/tree/dev/samples/sample-android).

Note:
You can get more about Matrix output at the wiki [The output of Matrix](https://github.com/Tencent/matrix/wiki/Matrix--%E8%BE%93%E5%87%BA%E5%86%85%E5%AE%B9%E7%9A%84%E5%90%AB%E4%B9%89%E8%A7%A3%E6%9E%90); 

### APK Checker Usage

<<<<<<< HEAD
 APK Checker can be run independently in Jar mode, usage:
=======
 APK Checker can run independently in Jar ([matrix-apk-canary-0.4.10.jar](https://dl.bintray.com/matrix/maven/com/tencent/matrix/matrix-apk-canary/0.4.10/matrix-apk-canary-0.4.10.jar))  mode, usage:
>>>>>>> 516e5dc2

```shell
java -jar matrix-apk-canary-0.4.10.jar
Usages: 
    --config CONFIG-FILE-PATH
or
    [--input INPUT-DIR-PATH] [--apk APK-FILE-PATH] [--unzip APK-UNZIP-PATH] [--mappingTxt MAPPING-FILE-PATH] [--resMappingTxt RESGUARD-MAPPING-FILE-PATH] [--output OUTPUT-PATH] [--format OUTPUT-FORMAT] [--formatJar OUTPUT-FORMAT-JAR] [--formatConfig OUTPUT-FORMAT-CONFIG (json-array format)] [Options]
    
Options:
-manifest
     Read package info from the AndroidManifest.xml.
-fileSize [--min DOWN-LIMIT-SIZE (KB)] [--order ORDER-BY ('asc'|'desc')] [--suffix FILTER-SUFFIX-LIST (split by ',')]
     Show files whose size exceed limit size in order.
-countMethod [--group GROUP-BY ('class'|'package')]
     Count methods in dex file, output results group by class name or package name.
-checkResProguard
     Check if the resguard was applied.
-findNonAlphaPng [--min DOWN-LIMIT-SIZE (KB)]
     Find out the non-alpha png-format files whose size exceed limit size in desc order.
-checkMultiLibrary
     Check if there are more than one library dir in the 'lib'.
-uncompressedFile [--suffix FILTER-SUFFIX-LIST (split by ',')]
     Show uncompressed file types.
-countR
     Count the R class.
-duplicatedFile
     Find out the duplicated resource files in desc order.
-checkMultiSTL  --toolnm TOOL-NM-PATH
     Check if there are more than one shared library statically linked the STL.
-unusedResources --rTxt R-TXT-FILE-PATH [--ignoreResources IGNORE-RESOURCES-LIST (split by ',')]
     Find out the unused resources.
-unusedAssets [--ignoreAssets IGNORE-ASSETS-LIST (split by ',')]
     Find out the unused assets file.
-unstrippedSo  --toolnm TOOL-NM-PATH
     Find out the unstripped shared library file.
```

Learn more about [Matrix-APKChecker](https://github.com/Tencent/matrix/wiki/Matrix-ApkChecker#matrix-apkchecker-%E7%9A%84%E4%BD%BF%E7%94%A8) 


## Support

Any problem?

1. Learn more from [Sample](https://github.com/Tencent/matrix/tree/master/samples/sample-android)
2. [Source Code](https://github.com/Tencent/matrix/tree/master)
3. [Wiki](https://github.com/Tencent/matrix/wiki) & [FAQ](https://github.com/Tencent/Matrix/wiki/Matrix-%E5%B8%B8%E8%A7%81%E9%97%AE%E9%A2%98)
4. Contact us for help

## Contributing

If you are interested in contributing, check out the [CONTRIBUTING.md](https://github.com/Tencent/Matrix/blob/master/CONTRIBUTING.md), also join our [Tencent OpenSource Plan](https://opensource.tencent.com/contribution).

## License

Matrix is under the BSD license. See the [LICENSE](https://github.com/Tencent/Matrix/blob/master/LICENSE) file for details

------

## <a name="matrix_cn">Matrix</a>
![Matrix-icon](assets/img/readme/header.png)
[![license](http://img.shields.io/badge/license-BSD3-brightgreen.svg?style=flat)](https://github.com/Tencent/matrix/blob/master/LICENSE)[![PRs Welcome](https://img.shields.io/badge/PRs-welcome-brightgreen.svg)](https://github.com/Tencent/matrix/pulls)  [![WeChat Approved](https://img.shields.io/badge/Wechat%20Approved-0.4.7-red.svg)](https://github.com/Tencent/matrix/wiki)

**Matrix** 是一款微信研发并日常使用的 APM（Application Performance Manage），当前主要运行在 Android 平台上。
Matrix 的目标是建立统一的应用性能接入框架，通过各种性能监控方案，对性能监控项的异常数据进行采集和分析，输出相应的问题分析、定位与优化建议，从而帮助开发者开发出更高质量的应用。

Matrix 当前监控范围包括：应用安装包大小，帧率变化，启动耗时，卡顿，慢方法，SQLite 操作优化，文件读写，内存泄漏等等。
- APK Checker:
  针对 APK 安装包的分析检测工具，根据一系列设定好的规则，检测 APK 是否存在特定的问题，并输出较为详细的检测结果报告，用于分析排查问题以及版本追踪
- Resource Canary:
  基于 WeakReference 的特性和 [Square Haha](https://github.com/square/haha) 库开发的 Activity 泄漏和 Bitmap 重复创建检测工具
- Trace Canary:
  监控界面流畅性、启动耗时、页面切换耗时、慢函数及卡顿等问题
- SQLite Lint:
  按官方最佳实践自动化检测 SQLite 语句的使用质量
- IO Canary:
  检测文件 IO 问题，包括：文件 IO 监控和 Closeable Leak 监控

## 特性

与常规的 APM 工具相比，Matrix 拥有以下特点：

### APK Checker

- 具有更好的可用性：JAR 包方式提供，更方便应用到持续集成系统中，从而追踪和对比每个 APK 版本之间的变化
- 更多的检查分析功能：除具备 APKAnalyzer 的功能外，还支持统计 APK 中包含的 R 类、检查是否有多个动态库静态链接了 STL 、搜索 APK 中包含的无用资源，以及支持自定义检查规则等
- 输出的检查结果更加详实：支持可视化的 HTML 格式，便于分析处理的 JSON ，自定义输出等等

### Resource Canary

- 分离了检测和分析部分，便于在不打断自动化测试的前提下持续输出分析后的检测结果
- 对检测部分生成的 Hprof 文件进行了裁剪，移除了大部分无用数据，降低了传输 Hprof 文件的开销
- 增加了重复 Bitmap 对象检测，方便通过减少冗余 Bitmap 数量，降低内存消耗

### Trace Canary

- 编译期动态修改字节码, 高性能记录执行耗时与调用堆栈
- 准确的定位到发生卡顿的函数，提供执行堆栈、执行耗时、执行次数等信息，帮助快速解决卡顿问题
- 自动涵盖卡顿、启动耗时、页面切换、慢函数检测等多个流畅性指标

### SQLite Lint

- 接入简单，代码无侵入
- 数据量无关，开发、测试阶段即可发现SQLite性能隐患
- 检测算法基于最佳实践，高标准把控SQLite质量*
- 底层是 C++ 实现，支持多平台扩展

### IO Canary

- 接入简单，代码无侵入
- 性能、泄漏全面监控，对 IO 质量心中有数
- 兼容到 Android P

## 使用方法

1. 在你项目根目录下的 gradle.properties 中配置要依赖的 Matrix 版本号，如：
``` gradle
  MATRIX_VERSION=0.4.7
```

2. 在你项目根目录下的 build.gradle 文件添加 Matrix 依赖，如：
``` gradle 
  repositories {
    maven {
      url "https://dl.bintray.com/matrix/maven/"
    }
  }

  dependencies {
      classpath ("com.tencent.matrix:matrix-gradle-plugin:${MATRIX_VERSION}") { changing = true }
  }
```
3. 接着，在 app/build.gradle 文件中添加 Matrix 各模块的依赖，如：
``` gradle
  dependencies {
    implementation group: "com.tencent.matrix", name: "matrix-android-lib", version: MATRIX_VERSION, changing: true
    implementation group: "com.tencent.matrix", name: "matrix-android-commons", version: MATRIX_VERSION, changing: true
    implementation group: "com.tencent.matrix", name: "matrix-trace-canary", version: MATRIX_VERSION, changing: true
    implementation group: "com.tencent.matrix", name: "matrix-resource-canary-android", version: MATRIX_VERSION, changing: true
    implementation group: "com.tencent.matrix", name: "matrix-resource-canary-common", version: MATRIX_VERSION, changing: true
    implementation group: "com.tencent.matrix", name: "matrix-io-canary", version: MATRIX_VERSION, changing: true
    implementation group: "com.tencent.matrix", name: "matrix-sqlite-lint-android-sdk", version: MATRIX_VERSION, changing: true
  }

  apply plugin: 'com.tencent.matrix-plugin'
  matrix {
    trace {
        enable = true	//if you don't want to use trace canary, set false
        baseMethodMapFile = "${project.buildDir}/matrix_output/Debug.methodmap"
        blackListFile = "${project.projectDir}/matrixTrace/blackMethodList.txt"
    }
  }
```

4. 实现 PluginListener，接收 Matrix 处理后的数据, 如：
``` java
  public class TestPluginListener extends DefaultPluginListener {
    public static final String TAG = "Matrix.TestPluginListener";
    public TestPluginListener(Context context) {
        super(context);
        
    }

    @Override
    public void onReportIssue(Issue issue) {
        super.onReportIssue(issue);
        MatrixLog.e(TAG, issue.toString());
        
        //add your code to process data
    }
}
```

5. 实现动态配置接口， 可修改 Matrix 内部参数. 在 sample-android 中 我们有个简单的动态接口实例[DynamicConfigImplDemo.java](samples/sample-android/app/src/main/java/sample/tencent/matrix/config/DynamicConfigImplDemo.java), 其中参数对应的 key 位于文件 [MatrixEnum](samples/sample-android/app/src/main/java/sample/tencent/matrix/config/MatrixEnum.java)中， 摘抄部分示例如下：
``` java
  public class DynamicConfigImplDemo implements IDynamicConfig {
    public DynamicConfigImplDemo() {}

    public boolean isFPSEnable() { return true;}
    public boolean isTraceEnable() { return true; }
    public boolean isMatrixEnable() { return true; }
    public boolean isDumpHprof() {  return false;}

    @Override
    public String get(String key, String defStr) {
        //hook to change default values
    }

    @Override
    public int get(String key, int defInt) {
         //hook to change default values
    }

    @Override
    public long get(String key, long defLong) {
        //hook to change default values
    }

    @Override
    public boolean get(String key, boolean defBool) {
        //hook to change default values
    }

    @Override
    public float get(String key, float defFloat) {
        //hook to change default values
    }
}

```
6. 选择程序启动的位置对 Matrix 进行初始化，如在 Application 的继承类中， Init 核心逻辑如下：
``` java 
  Matrix.Builder builder = new Matrix.Builder(application); // build matrix
  builder.patchListener(new TestPluginListener(this)); // add general pluginListener
  DynamicConfigImplDemo dynamicConfig = new DynamicConfigImplDemo(); // dynamic config
  
  // init plugin 
  IOCanaryPlugin ioCanaryPlugin = new IOCanaryPlugin(new IOConfig.Builder()
                    .dynamicConfig(dynamicConfig)
                    .build());
  //add to matrix               
  builder.plugin(ioCanaryPlugin);
  
  //init matrix
  Matrix.init(builder.build());

  // start plugin 
  ioCanaryPlugin.start();
```

至此，Matrix就已成功集成到你的项目中，并且开始收集和分析性能相关异常数据，如仍有疑问，请查看 [示例](https://github.com/Tencent/Matrix/tree/dev/samples/sample-android/).

PS：
Matrix 分析后的输出字段的含义请查看 [Matrix 输出内容的含义解析](https://github.com/Tencent/matrix/wiki/Matrix--%E8%BE%93%E5%87%BA%E5%86%85%E5%AE%B9%E7%9A%84%E5%90%AB%E4%B9%89%E8%A7%A3%E6%9E%90)

### APK Checker

APK Check 以独立的 jar 包提供 ([matrix-apk-canary-0.4.10.jar](https://dl.bintray.com/matrix/maven/com/tencent/matrix/matrix-apk-canary/0.4.10/matrix-apk-canary-0.4.10.jar))，你可以运行：

```cmd
java -jar matrix-apk-canary-0.4.10.jar
```

查看 Usages 来使用它。

```
Usages: 
    --config CONFIG-FILE-PATH
or
    [--input INPUT-DIR-PATH] [--apk APK-FILE-PATH] [--unzip APK-UNZIP-PATH] [--mappingTxt MAPPING-FILE-PATH] [--resMappingTxt RESGUARD-MAPPING-FILE-PATH] [--output OUTPUT-PATH] [--format OUTPUT-FORMAT] [--formatJar OUTPUT-FORMAT-JAR] [--formatConfig OUTPUT-FORMAT-CONFIG (json-array format)] [Options]
    
Options:
-manifest
     Read package info from the AndroidManifest.xml.
-fileSize [--min DOWN-LIMIT-SIZE (KB)] [--order ORDER-BY ('asc'|'desc')] [--suffix FILTER-SUFFIX-LIST (split by ',')]
     Show files whose size exceed limit size in order.
-countMethod [--group GROUP-BY ('class'|'package')]
     Count methods in dex file, output results group by class name or package name.
-checkResProguard
     Check if the resguard was applied.
-findNonAlphaPng [--min DOWN-LIMIT-SIZE (KB)]
     Find out the non-alpha png-format files whose size exceed limit size in desc order.
-checkMultiLibrary
     Check if there are more than one library dir in the 'lib'.
-uncompressedFile [--suffix FILTER-SUFFIX-LIST (split by ',')]
     Show uncompressed file types.
-countR
     Count the R class.
-duplicatedFile
     Find out the duplicated resource files in desc order.
-checkMultiSTL  --toolnm TOOL-NM-PATH
     Check if there are more than one shared library statically linked the STL.
-unusedResources --rTxt R-TXT-FILE-PATH [--ignoreResources IGNORE-RESOURCES-LIST (split by ',')]
     Find out the unused resources.
-unusedAssets [--ignoreAssets IGNORE-ASSETS-LIST (split by ',')]
     Find out the unused assets file.
-unstrippedSo  --toolnm TOOL-NM-PATH
     Find out the unstripped shared library file.
```

由于篇幅影响，此次不再赘述，我们在 [Matrix-APKChecker](https://github.com/Tencent/matrix/wiki/Matrix-ApkChecker#matrix-apkchecker-%E7%9A%84%E4%BD%BF%E7%94%A8) 中进行了详细说明。

## Support

还有其他问题？

1. 查看[示例](https://github.com/Tencent/matrix/tree/master/samples/sample-android)；
2. 阅读[源码](https://github.com/Tencent/matrix/tree/master)；
3. 阅读 [Wiki](https://github.com/Tencent/matrix/wiki) 或 [FAQ](https://github.com/Tencent/Matrix/wiki/Matrix-%E5%B8%B8%E8%A7%81%E9%97%AE%E9%A2%98)；
4. 联系我们。

## 参与贡献

关于 Matrix 分支管理、issue 以及 pr 规范，请阅读 [Matrix Contributing Guide](https://github.com/Tencent/Matrix/blob/master/CONTRIBUTING.md)。

[腾讯开源激励计划](https://opensource.tencent.com/contribution) 鼓励开发者的参与和贡献，期待你的加入。

## License

Matrix is under the BSD license. See the [LICENSE](https://github.com/Tencent/Matrix/blob/master/LICENSE) file for details<|MERGE_RESOLUTION|>--- conflicted
+++ resolved
@@ -30,26 +30,15 @@
 ## Features
 ### APK Checker
 
-<<<<<<< HEAD
-- **Easy-to-use.** Matrix provides a  JAR tool, which is convinient to apply to your integration systems. 
-- **More features.** In addition to APK Analyzer, Matrix finds out the R redundancies, dynamic libraries statically linking STL, unused resources, and supports custom checking rules.
-=======
-- **Easy-to-use.** Matrix provides a  JAR tool, which is more convenient to apply to your integration systems. 
+- **Easy-to-use.** Matrix provides a JAR tool, which is more convenient to apply to your integration systems. 
 - **More features.** In addition to APK Analyzer, Matrix find out the R redundancies, the dynamic libraries statically linked STL, unused resources, and supports custom checking rules.
->>>>>>> 516e5dc2
 - **Visual Outputs.** supports HTML and JSON outputs.
 
 ### Resource Canary
 
-<<<<<<< HEAD
-- **Separated detection and analysis.** Makes it possible to be used in automated test and release versions (monitor only).
-- **Pruned Hprof.** Remove useless data in hprof and easier to upload.
-- **Detection of duplicated bitmap.** 
-=======
 - **Separated detection and analysis.** Make possible to use in automated test and in release versions (monitor only).
 - **Pruned Hprof.** Remove the useless data in hprof and easier to upload.
 - **Detection of duplicate bitmap.** 
->>>>>>> 516e5dc2
 
 ### Trace Canary
 
@@ -74,17 +63,11 @@
 
 1. Configure `MATRIX_VERSION` in gradle.properties.
 ``` gradle
-  MATRIX_VERSION=0.4.7
+  MATRIX_VERSION=0.4.10
 ```
 
 2. Add `matrix-gradle-plugin` in your build.gradle:
 ``` gradle 
-  repositories {
-    maven {
-      url "https://dl.bintray.com/matrix/maven/"
-    }
-  }
-
   dependencies {
       classpath ("com.tencent.matrix:matrix-gradle-plugin:${MATRIX_VERSION}") { changing = true }
   }
@@ -169,12 +152,8 @@
     }
 }
 
-```
-<<<<<<< HEAD
-6. Init Matrix in the `onCreate` of your application. 
-=======
 6. Init Matrix in the ```onCreate``` of your application. 
->>>>>>> 516e5dc2
+
 ``` java 
   Matrix.Builder builder = new Matrix.Builder(application); // build matrix
   builder.patchListener(new TestPluginListener(this)); // add general pluginListener
@@ -200,11 +179,8 @@
 
 ### APK Checker Usage
 
-<<<<<<< HEAD
- APK Checker can be run independently in Jar mode, usage:
-=======
- APK Checker can run independently in Jar ([matrix-apk-canary-0.4.10.jar](https://dl.bintray.com/matrix/maven/com/tencent/matrix/matrix-apk-canary/0.4.10/matrix-apk-canary-0.4.10.jar))  mode, usage:
->>>>>>> 516e5dc2
+APK Checker can run independently in Jar ([matrix-apk-canary-0.4.10.jar](https://jcenter.bintray.com/com/tencent/matrix/matrix-apk-canary/0.4.10/matrix-apk-canary-0.4.10.jar)）  mode, usage:
+
 
 ```shell
 java -jar matrix-apk-canary-0.4.10.jar
@@ -322,17 +298,11 @@
 
 1. 在你项目根目录下的 gradle.properties 中配置要依赖的 Matrix 版本号，如：
 ``` gradle
-  MATRIX_VERSION=0.4.7
+  MATRIX_VERSION=0.4.10
 ```
 
 2. 在你项目根目录下的 build.gradle 文件添加 Matrix 依赖，如：
 ``` gradle 
-  repositories {
-    maven {
-      url "https://dl.bintray.com/matrix/maven/"
-    }
-  }
-
   dependencies {
       classpath ("com.tencent.matrix:matrix-gradle-plugin:${MATRIX_VERSION}") { changing = true }
   }
@@ -442,7 +412,7 @@
 
 ### APK Checker
 
-APK Check 以独立的 jar 包提供 ([matrix-apk-canary-0.4.10.jar](https://dl.bintray.com/matrix/maven/com/tencent/matrix/matrix-apk-canary/0.4.10/matrix-apk-canary-0.4.10.jar))，你可以运行：
+APK Check 以独立的 jar 包提供 ([matrix-apk-canary-0.4.10.jar](https://jcenter.bintray.com/com/tencent/matrix/matrix-apk-canary/0.4.10/matrix-apk-canary-0.4.10.jar)），你可以运行：
 
 ```cmd
 java -jar matrix-apk-canary-0.4.10.jar
